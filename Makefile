.PHONY: check
check:
	cargo check --workspace

.PHONY: checkall
checkall:
	cargo check --workspace --all-targets
	cargo check --workspace --all-targets --no-default-features --features mock-deps

.PHONY: build
build:
	cargo build --workspace

.PHONY: buildall
buildall:
	cargo build --workspace --all-targets
	cargo build --workspace --all-targets --no-default-features --features mock-deps

.PHONY: clean
clean:
	cargo clean

.PHONY: test
test: TEST = ''
test:
	cargo test --workspace --lib --verbose -- $(TEST)

.PHONY: integrationtests
integrationtests: FILE = *
integrationtests: TEST = ''
integrationtests:
	cargo test --workspace --test '$(FILE)' -- $(TEST)

.PHONY: testregisternode
testregisternode:
	cargo test --test register_node_test -- --ignored --nocapture

.PHONY: testall
testall: test integrationtests

.PHONY: fmt
fmt:
	cargo fmt --all

.PHONY: fmt-check
fmt-check:
	cargo fmt --all -- --check

.PHONY: clippy
clippy:
	cargo clippy --all --tests --examples -- -D warnings

.PHONY: udeps
udeps:
	cargo +nightly udeps

# Check that we stick to `mod tests {` style.
.PHONY: check-mod-test
check-mod-test:
	! grep --recursive --include="*.rs" "mod test " *

.PHONY: check-udl
check-udl:
	! grep $$'\t' src/lipalightninglib.udl

.PHONY: doc
doc:
	cargo doc --no-deps

# Quick tests to run before creating a PR.
.PHONY: pr
pr: fmt buildall test clippy check-mod-test check-udl doc

.PHONY: bump-wild
bump-wild:
	@newest_tag=$$(curl -s "https://api.github.com/repos/getlipa/wild/tags" | jq -r '.[0].name'); \
<<<<<<< HEAD
	cargo_toml_files=$$(echo './Cargo.toml' ; find ./mock/wild/ -type f -name 'Cargo.toml'); \
	echo "$$cargo_toml_files" | xargs sed -i "s/\(git = \"https:\/\/github.com\/getlipa\/wild\",\).*\(tag = \"[^\"]*\"\)/\1 tag = \"$$newest_tag\"/g"; \
=======
	cargo_toml_files=$$(echo './Cargo.toml'); \
	if command -v gsed > /dev/null; then \
    	    echo "$$cargo_toml_files" | xargs gsed -i "s/\(git = \"https:\/\/github.com\/getlipa\/wild\",\).*\(tag = \"[^\"]*\"\)/\1 tag = \"$$newest_tag\"/g"; \
    	else \
    	    echo "$$cargo_toml_files" | xargs sed -i "s/\(git = \"https:\/\/github.com\/getlipa\/wild\",\).*\(tag = \"[^\"]*\"\)/\1 tag = \"$$newest_tag\"/g"; \
    	fi; \
>>>>>>> baae7cf4
    echo "Bumped wild to $$newest_tag"; \

.PHONY: run-node
run-node: ARGS =
run-node:
	cargo run --example node -- $(ARGS)

.PHONY: run-node-mocked
run-node-mocked: ARGS =
run-node-mocked:
	cargo run --example node --no-default-features --features mock-deps -- $(ARGS)

.PHONY: run-parser-demo
run-parser-demo:
	cargo run --package parser --example demo

.PHONY: run-notification-handler
run-notification-handler: ARGS =
run-notification-handler:
	cargo run --example notification_handler -- $(ARGS)<|MERGE_RESOLUTION|>--- conflicted
+++ resolved
@@ -74,17 +74,12 @@
 .PHONY: bump-wild
 bump-wild:
 	@newest_tag=$$(curl -s "https://api.github.com/repos/getlipa/wild/tags" | jq -r '.[0].name'); \
-<<<<<<< HEAD
 	cargo_toml_files=$$(echo './Cargo.toml' ; find ./mock/wild/ -type f -name 'Cargo.toml'); \
-	echo "$$cargo_toml_files" | xargs sed -i "s/\(git = \"https:\/\/github.com\/getlipa\/wild\",\).*\(tag = \"[^\"]*\"\)/\1 tag = \"$$newest_tag\"/g"; \
-=======
-	cargo_toml_files=$$(echo './Cargo.toml'); \
 	if command -v gsed > /dev/null; then \
     	    echo "$$cargo_toml_files" | xargs gsed -i "s/\(git = \"https:\/\/github.com\/getlipa\/wild\",\).*\(tag = \"[^\"]*\"\)/\1 tag = \"$$newest_tag\"/g"; \
     	else \
     	    echo "$$cargo_toml_files" | xargs sed -i "s/\(git = \"https:\/\/github.com\/getlipa\/wild\",\).*\(tag = \"[^\"]*\"\)/\1 tag = \"$$newest_tag\"/g"; \
     	fi; \
->>>>>>> baae7cf4
     echo "Bumped wild to $$newest_tag"; \
 
 .PHONY: run-node
