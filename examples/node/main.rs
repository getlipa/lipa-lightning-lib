--- conflicted
+++ resolved
@@ -27,7 +27,6 @@
     let environment = env::args().nth(1).unwrap_or("local".to_string());
     let base_dir = format!("{BASE_DIR}_{environment}");
 
-<<<<<<< HEAD
     #[cfg(feature = "mock-deps")]
     let base_dir = format!("{base_dir}_mocked");
     #[cfg(feature = "mock-deps")]
@@ -35,11 +34,8 @@
         log::warn!("Error deleting directory: {}", err);
     }
 
-    let environment = map_environment_code(&environment);
-=======
     let environment_code = map_environment_code(&environment);
     let environment = Environment::load(environment_code);
->>>>>>> 8d90f07d
 
     // Create dir for node data persistence.
     fs::create_dir_all(&base_dir).unwrap();
