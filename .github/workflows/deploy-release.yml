--- conflicted
+++ resolved
@@ -45,13 +45,9 @@
         with:
           use-cross: false
           command: build
-<<<<<<< HEAD
           args: ${{ matrix.mock-deps && '--no-default-features --features mock-deps' || '' }} --release --target ${{ matrix.target }}
-=======
-          args: --release --target ${{ matrix.target }}
         env:
           IPHONEOS_DEPLOYMENT_TARGET: 16.2
->>>>>>> ee65c0a4
       - name: Upload library binaries
         uses: actions/upload-artifact@v4
         with:
