[package]
name = "lipalightninglib"
version = "0.1.0"
edition = "2021"

[lib]
crate-type = ["lib", "staticlib", "cdylib"]
name = "uniffi_lipalightninglib"

[features]
nigiri = []

[dependencies]
chameleon = { git = "https://github.com/getlipa/wild", tag = "v1.14.0" }
crow = { git = "https://github.com/getlipa/wild", tag = "v1.14.0" }
honey-badger = { git = "https://github.com/getlipa/wild", tag = "v1.14.0" }
graphql = { git = "https://github.com/getlipa/wild", tag = "v1.14.0" }
perro = { git = "https://github.com/getlipa/perro", tag = "v1.1.0" }

breez-sdk-core = { git = "https://github.com/breez/breez-sdk", tag = "0.2.7" }

bip39 = "2.0.0"
bitcoin = "0.29.2"
chrono = { version = "0.4.31", default-features = false, features = ["serde"] }
cipher = "0.4.4"
email_address = "0.2.4"
file-rotate = "0.7.5"
hex = "0.4.3"
iban_validate = "4.0.1"
log = "0.4.20"
num_enum = "0.7.1"
rand = "0.8.5"
reqwest = { version = "0.11", default-features = false, features = ["json", "blocking", "rustls-tls"]}
rusqlite_migration = "1"
serde = { version = "1.0", features = ["derive"]}
simplelog = { version = "0.12.0" }
thiserror = "1.0.50"
<<<<<<< HEAD
tokio = { version = "1.33.0", features = ["rt-multi-thread", "time", "sync"] }
uniffi = "0.25.1"
=======
tokio = { version = "1.34.0", features = ["rt-multi-thread", "time", "sync"] }
uniffi = "0.25.0"
>>>>>>> 7c85b7a4
uuid = { version = "1.5.0", features = ["v5"] }

# Bundle sqlite for all targets except iOS.
[target.'cfg(not(target_os = "ios"))'.dependencies]
rusqlite = { version = "0.29.0", features = [
    "chrono",
    "serde_json",
    "bundled",
    "load_extension",
    "backup",
    "hooks",
] }
[target.'cfg(target_os = "ios")'.dependencies]
rusqlite = { version = "0.29.0", features = [
    "chrono",
    "serde_json",
    "load_extension",
    "backup",
    "hooks",
] }


[dev-dependencies]
anyhow = "1"
colored = "2.0.4"
ctor = "0.2.5"
rustyline = { version = "12.0.0", features = ["derive"] }
serial_test = { version =  "2.0.0", features = ["file_locks"] }
strip-ansi-escapes = "0.2.0"

[build-dependencies]
camino = "1.1.6"
uniffi_bindgen = "0.25.0"

# Use some of the binary size reduction strategies from https://github.com/johnthagen/min-sized-rust
[profile.release]
strip = true
opt-level = "z"
lto = true
codegen-units = 1<|MERGE_RESOLUTION|>--- conflicted
+++ resolved
@@ -35,13 +35,8 @@
 serde = { version = "1.0", features = ["derive"]}
 simplelog = { version = "0.12.0" }
 thiserror = "1.0.50"
-<<<<<<< HEAD
-tokio = { version = "1.33.0", features = ["rt-multi-thread", "time", "sync"] }
+tokio = { version = "1.34.0", features = ["rt-multi-thread", "time", "sync"] }
 uniffi = "0.25.1"
-=======
-tokio = { version = "1.34.0", features = ["rt-multi-thread", "time", "sync"] }
-uniffi = "0.25.0"
->>>>>>> 7c85b7a4
 uuid = { version = "1.5.0", features = ["v5"] }
 
 # Bundle sqlite for all targets except iOS.
