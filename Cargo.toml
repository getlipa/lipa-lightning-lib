[workspace]
members = [
    "mock/breez-sdk",
    "parser",
    "pocketclient"
]

[package]
name = "lipalightninglib"
version = "0.1.0"
edition = "2021"

[lib]
crate-type = ["lib", "staticlib", "cdylib"]
name = "uniffi_lipalightninglib"

[dependencies]
parser = { path = "parser" }
pocketclient = { path = "pocketclient", optional = true }
pocketclient-mock = { path = "mock/pocketclient", optional = true }

<<<<<<< HEAD
chameleon = { git = "https://github.com/getlipa/wild", tag = "v1.24.0", optional = true }
chameleon-mock = { path = "mock/wild/chameleon", optional = true }
crow = { git = "https://github.com/getlipa/wild", tag = "v1.24.0", optional = true }
crow-mock = { path = "mock/wild/crow", optional = true }
graphql = { git = "https://github.com/getlipa/wild", tag = "v1.24.0" }
honeybadger = { git = "https://github.com/getlipa/wild", tag = "v1.24.0", optional = true }
honeybadger-mock = { path = "mock/wild/honeybadger", optional = true }
parrot = { git = "https://github.com/getlipa/wild", tag = "v1.24.0", optional = true }
parrot-mock = { path = "mock/wild/parrot", optional = true }
perro = { git = "https://github.com/getlipa/perro", tag = "v1.2.0" }
pigeon = { git = "https://github.com/getlipa/wild", tag = "v1.24.0", optional = true }
pigeon-mock = { path = "mock/wild/pigeon", optional = true }
squirrel = { git = "https://github.com/getlipa/wild", tag = "v1.24.0", optional = true }
squirrel-mock = { path = "mock/wild/squirrel", optional = true }
=======
chameleon = { git = "https://github.com/getlipa/wild", tag = "v1.25.0" }
crow = { git = "https://github.com/getlipa/wild", tag = "v1.25.0" }
graphql = { git = "https://github.com/getlipa/wild", tag = "v1.25.0" }
honeybadger = { git = "https://github.com/getlipa/wild", tag = "v1.25.0" }
parrot = { git = "https://github.com/getlipa/wild", tag = "v1.25.0" }
perro = { git = "https://github.com/getlipa/perro", tag = "v1.2.0" }
pigeon = { git = "https://github.com/getlipa/wild", tag = "v1.25.0" }
squirrel = { git = "https://github.com/getlipa/wild", tag = "v1.25.0" }
>>>>>>> 1993a78b

breez-sdk-core = { git = "https://github.com/breez/breez-sdk", tag = "0.5.0", optional = true }
breez-sdk-mock = { path = "mock/breez-sdk", optional = true }

aes-gcm = "0.10.3"
bip39 = "2.0.0"
bitcoin = "0.30.1"
chrono = { version = "0.4.38", default-features = false, features = ["serde"] }
cipher = "0.4.4"
email_address = "0.2.5"
file-rotate = "0.7.6"
hex = "0.4.3"
iban_validate = "4.0.1"
log = "0.4.22"
num_enum = "0.7.2"
phonenumber = "0.3.5"
rand = "0.8.5"
regex = { version = "1.10.5" }
reqwest = { version = "0.11", default-features = false, features = ["json", "blocking", "rustls-tls"] }
rusqlite_migration = "1"
serde = { version = "1.0", features = ["derive"] }
serde_json = "1.0"
sha2 = { version = "0.10.8", features = [] }
simplelog = { version = "0.12.2" }
thiserror = "1.0.61"
tokio = { version = "1.38.0", features = ["rt-multi-thread", "time", "sync"] }
uniffi = "0.28.0"
uuid = { version = "1.10.0", features = ["v5"] }

[features]
default = ["dep:breez-sdk-core", "dep:chameleon", "dep:crow", "dep:honeybadger", "dep:parrot", "dep:pigeon", "dep:squirrel", "dep:pocketclient"]
mock-deps = ["dep:breez-sdk-mock", "dep:chameleon-mock", "dep:crow-mock", "dep:honeybadger-mock", "dep:parrot-mock", "dep:pigeon-mock", "dep:squirrel-mock", "dep:pocketclient-mock"]

# Bundle sqlite for all targets except iOS.
[target.'cfg(not(target_os = "ios"))'.dependencies]
rusqlite = { version = "0.29.0", features = [
    "backup",
    "bundled",
    "chrono",
    "hooks",
    "load_extension",
    "serde_json",
] }
[target.'cfg(target_os = "ios")'.dependencies]
rusqlite = { version = "0.29.0", features = [
    "backup",
    "chrono",
    "hooks",
    "load_extension",
    "serde_json",
] }


[dev-dependencies]
anyhow = "1"
colored = "2.1.0"
ctor = "0.2.8"
qrcode = { version = "0.14.1", default-features = false }
rustyline = { version = "14.0.0", features = ["derive"] }
serial_test = { version = "3.1.1", features = ["file_locks"] }
strip-ansi-escapes = "0.2.0"
thousands = "0.2.0"
lazy_static = "1.5.0"

[build-dependencies]
camino = "1.1.7"
uniffi_bindgen = "0.28.0"

# Use some of the binary size reduction strategies from https://github.com/johnthagen/min-sized-rust
[profile.release]
strip = true
opt-level = "z"
lto = true
codegen-units = 1<|MERGE_RESOLUTION|>--- conflicted
+++ resolved
@@ -19,31 +19,20 @@
 pocketclient = { path = "pocketclient", optional = true }
 pocketclient-mock = { path = "mock/pocketclient", optional = true }
 
-<<<<<<< HEAD
-chameleon = { git = "https://github.com/getlipa/wild", tag = "v1.24.0", optional = true }
+chameleon = { git = "https://github.com/getlipa/wild", tag = "v1.25.0", optional = true }
 chameleon-mock = { path = "mock/wild/chameleon", optional = true }
-crow = { git = "https://github.com/getlipa/wild", tag = "v1.24.0", optional = true }
+crow = { git = "https://github.com/getlipa/wild", tag = "v1.25.0", optional = true }
 crow-mock = { path = "mock/wild/crow", optional = true }
-graphql = { git = "https://github.com/getlipa/wild", tag = "v1.24.0" }
-honeybadger = { git = "https://github.com/getlipa/wild", tag = "v1.24.0", optional = true }
+graphql = { git = "https://github.com/getlipa/wild", tag = "v1.25.0" }
+honeybadger = { git = "https://github.com/getlipa/wild", tag = "v1.25.0", optional = true }
 honeybadger-mock = { path = "mock/wild/honeybadger", optional = true }
-parrot = { git = "https://github.com/getlipa/wild", tag = "v1.24.0", optional = true }
+parrot = { git = "https://github.com/getlipa/wild", tag = "v1.25.0", optional = true }
 parrot-mock = { path = "mock/wild/parrot", optional = true }
 perro = { git = "https://github.com/getlipa/perro", tag = "v1.2.0" }
-pigeon = { git = "https://github.com/getlipa/wild", tag = "v1.24.0", optional = true }
+pigeon = { git = "https://github.com/getlipa/wild", tag = "v1.25.0", optional = true }
 pigeon-mock = { path = "mock/wild/pigeon", optional = true }
-squirrel = { git = "https://github.com/getlipa/wild", tag = "v1.24.0", optional = true }
+squirrel = { git = "https://github.com/getlipa/wild", tag = "v1.25.0", optional = true }
 squirrel-mock = { path = "mock/wild/squirrel", optional = true }
-=======
-chameleon = { git = "https://github.com/getlipa/wild", tag = "v1.25.0" }
-crow = { git = "https://github.com/getlipa/wild", tag = "v1.25.0" }
-graphql = { git = "https://github.com/getlipa/wild", tag = "v1.25.0" }
-honeybadger = { git = "https://github.com/getlipa/wild", tag = "v1.25.0" }
-parrot = { git = "https://github.com/getlipa/wild", tag = "v1.25.0" }
-perro = { git = "https://github.com/getlipa/perro", tag = "v1.2.0" }
-pigeon = { git = "https://github.com/getlipa/wild", tag = "v1.25.0" }
-squirrel = { git = "https://github.com/getlipa/wild", tag = "v1.25.0" }
->>>>>>> 1993a78b
 
 breez-sdk-core = { git = "https://github.com/breez/breez-sdk", tag = "0.5.0", optional = true }
 breez-sdk-mock = { path = "mock/breez-sdk", optional = true }
