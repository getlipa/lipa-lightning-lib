[workspace]
members = [
    "mock/breez-sdk",
    "parser",
    "pocketclient"
]

[package]
name = "lipalightninglib"
version = "0.1.0"
edition = "2021"

[lib]
crate-type = ["lib", "staticlib", "cdylib"]
name = "uniffi_lipalightninglib"

[dependencies]
parser = { path = "parser" }
pocketclient = { path = "pocketclient", optional = true }
pocketclient-mock = { path = "mock/pocketclient", optional = true }

chameleon = { git = "https://github.com/getlipa/wild", tag = "v1.24.0", optional = true }
chameleon-mock = { path = "mock/wild/chameleon", optional = true }
crow = { git = "https://github.com/getlipa/wild", tag = "v1.24.0", optional = true }
crow-mock = { path = "mock/wild/crow", optional = true }
graphql = { git = "https://github.com/getlipa/wild", tag = "v1.24.0" }
honeybadger = { git = "https://github.com/getlipa/wild", tag = "v1.24.0", optional = true }
honeybadger-mock = { path = "mock/wild/honeybadger", optional = true }
parrot = { git = "https://github.com/getlipa/wild", tag = "v1.24.0", optional = true }
parrot-mock = { path = "mock/wild/parrot", optional = true }
perro = { git = "https://github.com/getlipa/perro", tag = "v1.2.0" }
pigeon = { git = "https://github.com/getlipa/wild", tag = "v1.24.0", optional = true }
pigeon-mock = { path = "mock/wild/pigeon", optional = true }
squirrel = { git = "https://github.com/getlipa/wild", tag = "v1.24.0", optional = true }
squirrel-mock = { path = "mock/wild/squirrel", optional = true }

<<<<<<< HEAD
breez-sdk-core = { git = "https://github.com/breez/breez-sdk", tag = "0.4.2-rc1", optional = true }
breez-sdk-mock = { path = "mock/breez-sdk", optional = true }
=======
breez-sdk-core = { git = "https://github.com/andrei-21/breez-sdk", rev = "d2454cfb" }
>>>>>>> 45ad5e0a

aes-gcm = "0.10.3"
bip39 = "2.0.0"
bitcoin = "0.30.1"
chrono = { version = "0.4.38", default-features = false, features = ["serde"] }
cipher = "0.4.4"
email_address = "0.2.4"
file-rotate = "0.7.6"
hex = "0.4.3"
iban_validate = "4.0.1"
log = "0.4.22"
num_enum = "0.7.2"
phonenumber = "0.3.5"
rand = "0.8.5"
regex = { version = "1.10.5" }
reqwest = { version = "0.11", default-features = false, features = ["json", "blocking", "rustls-tls"] }
rusqlite_migration = "1"
serde = { version = "1.0", features = ["derive"] }
serde_json = "1.0"
sha2 = { version = "0.10.8", features = [] }
simplelog = { version = "0.12.2" }
thiserror = "1.0.61"
tokio = { version = "1.38.0", features = ["rt-multi-thread", "time", "sync"] }
uniffi = "0.28.0"
uuid = { version = "1.9.1", features = ["v5"] }

[features]
default = ["dep:breez-sdk-core", "dep:chameleon", "dep:crow", "dep:honeybadger", "dep:parrot", "dep:pigeon", "dep:squirrel", "dep:pocketclient"]
mock-deps = ["dep:breez-sdk-mock", "dep:chameleon-mock", "dep:crow-mock", "dep:honeybadger-mock", "dep:parrot-mock", "dep:pigeon-mock", "dep:squirrel-mock", "dep:pocketclient-mock"]

# Bundle sqlite for all targets except iOS.
[target.'cfg(not(target_os = "ios"))'.dependencies]
rusqlite = { version = "0.29.0", features = [
    "backup",
    "bundled",
    "chrono",
    "hooks",
    "load_extension",
    "serde_json",
] }
[target.'cfg(target_os = "ios")'.dependencies]
rusqlite = { version = "0.29.0", features = [
    "backup",
    "chrono",
    "hooks",
    "load_extension",
    "serde_json",
] }


[dev-dependencies]
anyhow = "1"
colored = "2.1.0"
ctor = "0.2.8"
qrcode = { version = "0.14.0", default-features = false }
rustyline = { version = "14.0.0", features = ["derive"] }
serial_test = { version = "3.1.1", features = ["file_locks"] }
strip-ansi-escapes = "0.2.0"
thousands = "0.2.0"
lazy_static = "1.5.0"

[build-dependencies]
camino = "1.1.7"
uniffi_bindgen = "0.28.0"

# Use some of the binary size reduction strategies from https://github.com/johnthagen/min-sized-rust
[profile.release]
strip = true
opt-level = "z"
lto = true
codegen-units = 1<|MERGE_RESOLUTION|>--- conflicted
+++ resolved
@@ -34,12 +34,8 @@
 squirrel = { git = "https://github.com/getlipa/wild", tag = "v1.24.0", optional = true }
 squirrel-mock = { path = "mock/wild/squirrel", optional = true }
 
-<<<<<<< HEAD
-breez-sdk-core = { git = "https://github.com/breez/breez-sdk", tag = "0.4.2-rc1", optional = true }
+breez-sdk-core = { git = "https://github.com/breez/breez-sdk", tag = "0.5.0", optional = true }
 breez-sdk-mock = { path = "mock/breez-sdk", optional = true }
-=======
-breez-sdk-core = { git = "https://github.com/andrei-21/breez-sdk", rev = "d2454cfb" }
->>>>>>> 45ad5e0a
 
 aes-gcm = "0.10.3"
 bip39 = "2.0.0"
