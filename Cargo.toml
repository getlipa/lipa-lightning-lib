--- conflicted
+++ resolved
@@ -16,29 +16,18 @@
 [dependencies]
 parser = { path = "parser" }
 
-<<<<<<< HEAD
-chameleon = { git = "https://github.com/getlipa/wild", tag = "v1.21.2" }
-crow = { git = "https://github.com/getlipa/wild", tag = "v1.21.2", optional = true }
+chameleon = { git = "https://github.com/getlipa/wild", tag = "v1.21.3" }
+crow = { git = "https://github.com/getlipa/wild", tag = "v1.21.3", optional = true }
 crow-mock = { path = "mock/wild/crow", optional = true }
-graphql = { git = "https://github.com/getlipa/wild", tag = "v1.21.2" }
-honey-badger = { git = "https://github.com/getlipa/wild", tag = "v1.21.2" }
-parrot = { git = "https://github.com/getlipa/wild", tag = "v1.21.2", optional = true }
+graphql = { git = "https://github.com/getlipa/wild", tag = "v1.21.3" }
+honeybadger = { git = "https://github.com/getlipa/wild", tag = "v1.21.3" }
+parrot = { git = "https://github.com/getlipa/wild", tag = "v1.21.3", optional = true }
 parrot-mock = { path = "mock/wild/parrot", optional = true }
 perro = { git = "https://github.com/getlipa/perro", tag = "v1.2.0" }
-pigeon = { git = "https://github.com/getlipa/wild", tag = "v1.21.2", optional = true }
+pigeon = { git = "https://github.com/getlipa/wild", tag = "v1.21.3", optional = true }
 pigeon-mock = { path = "mock/wild/pigeon", optional = true }
-squirrel = { git = "https://github.com/getlipa/wild", tag = "v1.21.2", optional = true }
+squirrel = { git = "https://github.com/getlipa/wild", tag = "v1.21.3", optional = true }
 squirrel-mock = { path = "mock/wild/squirrel", optional = true }
-=======
-chameleon = { git = "https://github.com/getlipa/wild", tag = "v1.21.3" }
-crow = { git = "https://github.com/getlipa/wild", tag = "v1.21.3" }
-graphql = { git = "https://github.com/getlipa/wild", tag = "v1.21.3" }
-honeybadger = { git = "https://github.com/getlipa/wild", tag = "v1.21.3" }
-parrot = { git = "https://github.com/getlipa/wild", tag = "v1.21.3" }
-perro = { git = "https://github.com/getlipa/perro", tag = "v1.2.0" }
-pigeon = { git = "https://github.com/getlipa/wild", tag = "v1.21.3" }
-squirrel = { git = "https://github.com/getlipa/wild", tag = "v1.21.3" }
->>>>>>> 246a57dd
 
 breez-sdk-core = { git = "https://github.com/breez/breez-sdk", tag = "0.4.1", optional = true }
 breez-sdk-mock = { path = "mock/breez-sdk", optional = true }
