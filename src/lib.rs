//! # lipa-lightning-lib (aka 3L)
//!
//! This crate implements all the main business logic of the lipa wallet.
//!
//! Most functionality can be accessed by creating an instance of [`LightningNode`] and using its methods.

#![allow(clippy::let_unit_value)]

extern crate core;

mod activity;
mod amount;
mod analytics;
mod async_runtime;
mod auth;
mod backup;
mod callbacks;
mod config;
mod data_store;
mod environment;
mod errors;
mod event;
mod exchange_rate_provider;
mod fund_migration;
mod invoice_details;
mod key_derivation;
mod limits;
mod lnurl;
mod locker;
mod logger;
mod migrations;
mod notification_handling;
mod offer;
mod payment;
mod phone_number;
mod random;
mod recovery;
mod sanitize_input;
mod secret;
mod swap;
mod symmetric_encryption;
mod task_manager;
mod util;

pub use crate::activity::{Activity, ChannelCloseInfo, ChannelCloseState, ListActivitiesResponse};
pub use crate::amount::{Amount, FiatValue};
use crate::amount::{AsSats, Msats, Sats, ToAmount};
use crate::analytics::{derive_analytics_keys, AnalyticsConfig, AnalyticsInterceptor};
pub use crate::analytics::{InvoiceCreationMetadata, PaymentMetadata};
use crate::async_runtime::AsyncRuntime;
use crate::auth::{build_async_auth, build_auth};
use crate::backup::BackupManager;
pub use crate::callbacks::EventsCallback;
use crate::config::WithTimezone;
pub use crate::config::{Config, TzConfig, TzTime};
use crate::data_store::CreatedInvoice;
use crate::environment::Environment;
pub use crate::environment::EnvironmentCode;
use crate::errors::{
    map_lnurl_pay_error, map_lnurl_withdraw_error, map_send_payment_error, LnUrlWithdrawError,
    LnUrlWithdrawErrorCode, LnUrlWithdrawResult,
};
pub use crate::errors::{
    DecodeDataError, Error as LnError, LnUrlPayError, LnUrlPayErrorCode, LnUrlPayResult,
    MnemonicError, NotificationHandlingError, NotificationHandlingErrorCode, ParseError,
    ParsePhoneNumberError, ParsePhoneNumberPrefixError, PayError, PayErrorCode, PayResult, Result,
    RuntimeErrorCode, SimpleError, UnsupportedDataType,
};
use crate::event::LipaEventListener;
pub use crate::exchange_rate_provider::ExchangeRate;
use crate::exchange_rate_provider::ExchangeRateProviderImpl;
pub use crate::invoice_details::InvoiceDetails;
use crate::key_derivation::derive_persistence_encryption_key;
pub use crate::limits::{LiquidityLimit, PaymentAmountLimits};
pub use crate::lnurl::{LnUrlPayDetails, LnUrlWithdrawDetails};
use crate::locker::Locker;
pub use crate::notification_handling::{handle_notification, Notification, NotificationToggles};
pub use crate::offer::{OfferInfo, OfferKind, OfferStatus};
pub use crate::payment::{
    IncomingPaymentInfo, OutgoingPaymentInfo, PaymentInfo, PaymentState, Recipient,
};
pub use crate::phone_number::PhoneNumber;
use crate::phone_number::PhoneNumberPrefixParser;
pub use crate::recovery::recover_lightning_node;
pub use crate::secret::{generate_secret, mnemonic_to_secret, words_by_prefix, Secret};
pub use crate::swap::{
    FailedSwapInfo, ResolveFailedSwapInfo, SwapAddressInfo, SwapInfo, SwapToLightningFees,
};
use crate::symmetric_encryption::deterministic_encrypt;
use crate::task_manager::TaskManager;
use crate::util::{
    replace_byte_arrays_by_hex_string, unix_timestamp_to_system_time, LogIgnoreError,
};
pub use pocketclient::FiatTopupInfo;
use pocketclient::PocketClient;

pub use breez_sdk_core::error::ReceiveOnchainError as SwapError;
use breez_sdk_core::error::{ReceiveOnchainError, SendPaymentError};
pub use breez_sdk_core::HealthCheckStatus as BreezHealthCheckStatus;
use breez_sdk_core::{
    parse, parse_invoice, BitcoinAddressData, BreezServices, ClosedChannelPaymentDetails,
    ConnectRequest, EventListener, GreenlightCredentials, GreenlightNodeConfig, InputType,
    ListPaymentsRequest, LnUrlPayRequest, LnUrlPayRequestData, LnUrlWithdrawRequest,
    LnUrlWithdrawRequestData, Network, NodeConfig, OpenChannelFeeRequest, OpeningFeeParams,
    PayOnchainRequest, PaymentDetails, PaymentStatus, PaymentTypeFilter,
    PrepareOnchainPaymentRequest, PrepareOnchainPaymentResponse, PrepareRedeemOnchainFundsRequest,
    PrepareRefundRequest, ReceiveOnchainRequest, RedeemOnchainFundsRequest, RefundRequest,
    ReportIssueRequest, ReportPaymentFailureDetails, ReverseSwapFeesRequest, SendPaymentRequest,
    SignMessageRequest, UnspentTransactionOutput,
};
use crow::{CountryCode, LanguageCode, OfferManager, TopupError, TopupInfo};
pub use crow::{PermanentFailureCode, TemporaryFailureCode};
use data_store::DataStore;
use email_address::EmailAddress;
use honeybadger::Auth;
pub use honeybadger::{TermsAndConditions, TermsAndConditionsStatus};
use iban::Iban;
use log::{debug, error, info, Level};
use logger::init_logger_once;
use parrot::AnalyticsClient;
pub use parrot::PaymentSource;
use perro::{
    ensure, invalid_input, permanent_failure, runtime_error, MapToError, OptionToError, ResultTrait,
};
use squirrel::RemoteBackupClient;
use std::cmp::Reverse;
use std::collections::HashSet;
use std::path::Path;
use std::str::FromStr;
use std::sync::{Arc, Mutex};
use std::time::SystemTime;
use std::{env, fs};
use uuid::Uuid;

const LOGS_DIR: &str = "logs";

const CLN_DUST_LIMIT_SAT: u64 = 546;

pub(crate) const DB_FILENAME: &str = "db2.db3";

/// Represent the result of comparision of a value with a given range.
pub enum RangeHit {
    /// The value is below the left side of the range.
    Below { min: Amount },
    /// The value is whithin the range.
    In,
    /// The value is above the right side of the range.
    Above { max: Amount },
}

/// The fee charged by the Lightning Service Provider (LSP) for opening a channel with the node.
/// This fee is being charged at the time of the channel creation.
/// The LSP simply subtracts this fee from an incoming payment (if this incoming payment leads to a channel creation).
pub struct LspFee {
    pub channel_minimum_fee: Amount,
    /// Parts per myriad (aka basis points) -> 100 is 1%
    pub channel_fee_permyriad: u64,
}

/// The type returned by [`LightningNode::calculate_lsp_fee`].
pub struct CalculateLspFeeResponse {
    /// Indicates the amount that will be charged.
    pub lsp_fee: Amount,
    /// An internal struct is not supposed to be inspected, but only passed to [`LightningNode::create_invoice`].
    pub lsp_fee_params: Option<OpeningFeeParams>,
}

/// Information about the Lightning node running in the background
pub struct NodeInfo {
    /// Lightning network public key of the node (also known as node id)
    pub node_pubkey: String,
    /// List of node ids of all the peers the node is connected to
    pub peers: Vec<String>,
    /// Amount of on-chain balance the node has
    pub onchain_balance: Amount,
    /// Information about the channels of the node
    pub channels_info: ChannelsInfo,
}

/// Information about the channels of the node
pub struct ChannelsInfo {
    /// The balance of the local node
    pub local_balance: Amount,
    /// Capacity the node can actually receive.
    /// It excludes non usable channels, pending HTLCs, channels reserves, etc.
    pub inbound_capacity: Amount,
    /// Capacity the node can actually send.
    /// It excludes non usable channels, pending HTLCs, channels reserves, etc.
    pub outbound_capacity: Amount,
}

/// Indicates the max routing fee mode used to restrict fees of a payment of a given size
pub enum MaxRoutingFeeMode {
    /// `max_fee_permyriad` Parts per myriad (aka basis points) -> 100 is 1%
    Relative {
        max_fee_permyriad: u16,
    },
    Absolute {
        max_fee_amount: Amount,
    },
}

/// An error associated with a specific PocketOffer. Can be temporary, indicating there was an issue
/// with a previous withdrawal attempt and it can be retried, or it can be permanent.
///
/// More information on each specific error can be found on
/// [Pocket's Documentation Page](<https://pocketbitcoin.com/developers/docs/rest/v1/webhooks>).
pub type PocketOfferError = TopupError;

#[derive(Clone)]
pub struct SweepInfo {
    pub address: String,
    pub onchain_fee_rate: u32,
    pub onchain_fee_amount: Amount,
    pub amount: Amount,
}

#[derive(Clone, PartialEq, Debug)]
pub(crate) struct UserPreferences {
    fiat_currency: String,
    timezone_config: TzConfig,
}

/// Decoded data that can be obtained using [`LightningNode::decode_data`].
pub enum DecodedData {
    Bolt11Invoice {
        invoice_details: InvoiceDetails,
    },
    LnUrlPay {
        lnurl_pay_details: LnUrlPayDetails,
    },
    LnUrlWithdraw {
        lnurl_withdraw_details: LnUrlWithdrawDetails,
    },
    OnchainAddress {
        onchain_address_details: BitcoinAddressData,
    },
}

/// Invoice affordability returned by [`LightningNode::get_invoice_affordability`].
#[derive(Debug)]
pub enum InvoiceAffordability {
    /// Not enough funds available to pay the requested amount.
    NotEnoughFunds,
    /// Not enough funds available to pay the requested amount and the max routing fees.
    /// There might be a route that is affordable enough but it is unknown until tried.
    UnaffordableFees,
    /// Enough funds for the invoice and routing fees are available.
    Affordable,
}

/// Information about a wallet clearance operation as returned by
/// [`LightningNode::prepare_clear_wallet`].
pub struct ClearWalletInfo {
    /// The total amount available to be cleared. The amount sent will be smaller due to fees.
    pub clear_amount: Amount,
    /// Total fee estimate. Can differ from that fees that are charged when clearing the wallet.
    pub total_estimated_fees: Amount,
    /// Estimate for the total that will be paid in on-chain fees (lockup + claim txs).
    pub onchain_fee: Amount,
    /// Estimate for the fee paid to the swap service.
    pub swap_fee: Amount,
    prepare_response: PrepareOnchainPaymentResponse,
}

const MAX_FEE_PERMYRIAD: u16 = 150;
const EXEMPT_FEE: Sats = Sats::new(21);

/// The main class/struct of this library. Constructing an instance will initiate the Lightning node and
/// run it in the background. As long as an instance of `LightningNode` is held, the node will continue to run
/// in the background. Dropping the instance will start a deinit process.  
pub struct LightningNode {
    user_preferences: Arc<Mutex<UserPreferences>>,
    sdk: Arc<BreezServices>,
    auth: Arc<Auth>,
    async_auth: Arc<honeybadger::asynchronous::Auth>,
    fiat_topup_client: PocketClient,
    offer_manager: OfferManager,
    rt: AsyncRuntime,
    data_store: Arc<Mutex<DataStore>>,
    task_manager: Arc<Mutex<TaskManager>>,
    analytics_interceptor: Arc<AnalyticsInterceptor>,
    environment: Environment,
    allowed_countries_country_iso_3166_1_alpha_2: Vec<String>,
    phone_number_prefix_parser: PhoneNumberPrefixParser,
}

/// Contains the fee information for the options to resolve on-chain funds from channel closes.
pub struct ChannelCloseResolvingFees {
    /// Fees to swap the funds back to lightning using [`LightningNode::swap_onchain_to_lightning`]
    /// Only available if enough funds are there to swap.
    pub swap_fees: Option<SwapToLightningFees>,
    /// Estimate of the fees for sending the funds on-chain using [`LightningNode::sweep`].
    /// The exact fees will be known when calling [`LightningNode::prepare_sweep`].
    pub sweep_onchain_fee_estimate: Amount,
    /// Used internally to sweep with the given on-chain fees.
    /// See [`LightningNode::prepare_sweep`] and [`LightningNode::swap_onchain_to_lightning`]
    pub sat_per_vbyte: u32,
}

#[allow(clippy::large_enum_variant)]
pub enum ActionRequiredItem {
    UncompletedOffer { offer: OfferInfo },
    UnresolvedFailedSwap { failed_swap: FailedSwapInfo },
    ChannelClosesFundsAvailable { available_funds: Amount },
}

impl From<OfferInfo> for ActionRequiredItem {
    fn from(value: OfferInfo) -> Self {
        ActionRequiredItem::UncompletedOffer { offer: value }
    }
}

impl From<FailedSwapInfo> for ActionRequiredItem {
    fn from(value: FailedSwapInfo) -> Self {
        ActionRequiredItem::UnresolvedFailedSwap { failed_swap: value }
    }
}

impl LightningNode {
    /// Create a new instance of [`LightningNode`].
    ///
    /// Parameters:
    /// * `config` - configuration parameters
    /// * `events_callback` - a callbacks interface for the consumer of this library to be notified
    /// of certain events.
    ///
    /// Requires network: **yes**
    pub fn new(config: Config, events_callback: Box<dyn EventsCallback>) -> Result<Self> {
        enable_backtrace();
        fs::create_dir_all(&config.local_persistence_path).map_to_permanent_failure(format!(
            "Failed to create directory: {}",
            &config.local_persistence_path,
        ))?;
        if let Some(level) = config.file_logging_level {
            init_logger_once(
                level,
                &Path::new(&config.local_persistence_path).join(LOGS_DIR),
            )?;
        }
        info!("3L version: {}", env!("GITHUB_REF"));

        #[cfg(feature = "mock-deps")]
        if config.environment == EnvironmentCode::Prod {
            permanent_failure!(
                "The mocked version of 3L cannot be run in the PROD environment (backend)"
            );
        }

        let rt = AsyncRuntime::new()?;

        let environment = Environment::load(config.environment)?;

        let strong_typed_seed = sanitize_input::strong_type_seed(&config.seed)?;
        let auth = Arc::new(build_auth(&strong_typed_seed, &environment.backend_url)?);
        let async_auth = Arc::new(build_async_auth(
            &strong_typed_seed,
            &environment.backend_url,
        )?);

        let user_preferences = Arc::new(Mutex::new(UserPreferences {
            fiat_currency: config.fiat_currency.clone(),
            timezone_config: config.timezone_config.clone(),
        }));

        let analytics_client = AnalyticsClient::new(
            environment.backend_url.clone(),
            derive_analytics_keys(&strong_typed_seed)?,
            Arc::clone(&async_auth),
        );

        let db_path = format!("{}/{DB_FILENAME}", config.local_persistence_path);
        let data_store = Arc::new(Mutex::new(DataStore::new(&db_path)?));

        let analytics_config = data_store.lock_unwrap().retrieve_analytics_config()?;
        let analytics_interceptor = Arc::new(AnalyticsInterceptor::new(
            analytics_client,
            Arc::clone(&user_preferences),
            rt.handle(),
            analytics_config,
        ));

        let events_callback = Arc::new(events_callback);
        let event_listener = Box::new(LipaEventListener::new(
            Arc::clone(&events_callback),
            Arc::clone(&analytics_interceptor),
        ));

        let sdk = rt.handle().block_on(async {
            let sdk = start_sdk(&config, &environment, event_listener).await?;
            if sdk
                .lsp_id()
                .await
                .map_to_runtime_error(
                    RuntimeErrorCode::NodeUnavailable,
                    "Failed to get current lsp id",
                )?
                .is_none()
            {
                let lsps = sdk.list_lsps().await.map_to_runtime_error(
                    RuntimeErrorCode::NodeUnavailable,
                    "Failed to list lsps",
                )?;
                let lsp = lsps
                    .into_iter()
                    .next()
                    .ok_or_runtime_error(RuntimeErrorCode::NodeUnavailable, "No lsp available")?;
                sdk.connect_lsp(lsp.id).await.map_to_runtime_error(
                    RuntimeErrorCode::NodeUnavailable,
                    "Failed to connect to lsp",
                )?;
            }
            Ok(sdk)
        })?;

        let exchange_rate_provider = Box::new(ExchangeRateProviderImpl::new(
            environment.backend_url.clone(),
            Arc::clone(&auth),
        ));

        let offer_manager = OfferManager::new(environment.backend_url.clone(), Arc::clone(&auth));

        let fiat_topup_client = PocketClient::new(environment.pocket_url.clone())
            .map_to_runtime_error(
                RuntimeErrorCode::OfferServiceUnavailable,
                "Couldn't create a fiat topup client",
            )?;

        let backup_client =
            RemoteBackupClient::new(environment.backend_url.clone(), Arc::clone(&async_auth));
        let backup_manager = BackupManager::new(
            backup_client,
            db_path,
            derive_persistence_encryption_key(&strong_typed_seed)?,
        );

        let task_manager = Arc::new(Mutex::new(TaskManager::new(
            rt.handle(),
            exchange_rate_provider,
            Arc::clone(&data_store),
            Arc::clone(&sdk),
            backup_manager,
            events_callback,
        )?));
        task_manager.lock_unwrap().foreground();

        #[cfg(not(feature = "mock-deps"))]
        {
            let data_store_clone = Arc::clone(&data_store);
            let auth_clone = Arc::clone(&auth);

            fund_migration::migrate_funds(
                rt.handle(),
                &strong_typed_seed,
                data_store_clone,
                &sdk,
                auth_clone,
                &environment.backend_url,
            )
            .map_runtime_error_to(RuntimeErrorCode::FailedFundMigration)?;
        }

        fund_migration::log_fund_migration_data(&strong_typed_seed)?;

        register_webhook_url(&rt, &sdk, &auth, &environment)?;

        let phone_number_prefix_parser =
            PhoneNumberPrefixParser::new(&config.phone_number_allowed_countries_iso_3166_1_alpha_2);

        Ok(LightningNode {
            user_preferences,
            sdk,
            auth,
            async_auth,
            fiat_topup_client,
            offer_manager,
            rt,
            data_store,
            task_manager,
            analytics_interceptor,
            environment,
            allowed_countries_country_iso_3166_1_alpha_2: config
                .phone_number_allowed_countries_iso_3166_1_alpha_2,
            phone_number_prefix_parser,
        })
    }

    /// Request some basic info about the node
    ///
    /// Requires network: **no**
    pub fn get_node_info(&self) -> Result<NodeInfo> {
        let node_state = self.sdk.node_info().map_to_runtime_error(
            RuntimeErrorCode::NodeUnavailable,
            "Failed to read node info",
        )?;
        let rate = self.get_exchange_rate();

        Ok(NodeInfo {
            node_pubkey: node_state.id,
            peers: node_state.connected_peers,
            onchain_balance: node_state
                .onchain_balance_msat
                .as_msats()
                .to_amount_down(&rate),
            channels_info: ChannelsInfo {
                local_balance: node_state
                    .channels_balance_msat
                    .as_msats()
                    .to_amount_down(&rate),
                inbound_capacity: node_state
                    .inbound_liquidity_msats
                    .as_msats()
                    .to_amount_down(&rate),
                outbound_capacity: node_state.max_payable_msat.as_msats().to_amount_down(&rate),
            },
        })
    }

    /// When *receiving* payments, a new channel MAY be required. A fee will be charged to the user.
    /// This does NOT impact *sending* payments.
    /// Get information about the fee charged by the LSP for opening new channels
    ///
    /// Requires network: **no**
    pub fn query_lsp_fee(&self) -> Result<LspFee> {
        let exchange_rate = self.get_exchange_rate();
        let lsp_fee = self.task_manager.lock_unwrap().get_lsp_fee()?;
        Ok(LspFee {
            channel_minimum_fee: lsp_fee.min_msat.as_msats().to_amount_up(&exchange_rate),
            channel_fee_permyriad: lsp_fee.proportional as u64 / 100,
        })
    }

    /// Calculate the actual LSP fee for the given amount of an incoming payment.
    /// If the already existing inbound capacity is enough, no new channel is required.
    ///
    /// Parameters:
    /// * `amount_sat` - amount in sats to compute LSP fee for
    ///
    /// For the returned fees to be guaranteed to be accurate, the returned `lsp_fee_params` must be
    /// provided to [`LightningNode::create_invoice`]
    ///
    /// Requires network: **yes**
    pub fn calculate_lsp_fee(&self, amount_sat: u64) -> Result<CalculateLspFeeResponse> {
        let req = OpenChannelFeeRequest {
            amount_msat: Some(amount_sat.as_sats().msats),
            expiry: None,
        };
        let res = self
            .rt
            .handle()
            .block_on(self.sdk.open_channel_fee(req))
            .map_to_runtime_error(
                RuntimeErrorCode::NodeUnavailable,
                "Failed to compute opening channel fee",
            )?;
        Ok(CalculateLspFeeResponse {
            lsp_fee: res
                .fee_msat
                .ok_or_permanent_failure("Breez SDK open_channel_fee returned None lsp fee when provided with Some(amount_msat)")?
                .as_msats()
                .to_amount_up(&self.get_exchange_rate()),
            lsp_fee_params: Some(res.fee_params),
        })
    }

    /// Get the current limits for the amount that can be transferred in a single payment.
    /// Currently there are only limits for receiving payments.
    /// The limits (partly) depend on the channel situation of the node, so it should be called
    /// again every time the user is about to receive a payment.
    /// The limits stay the same regardless of what amount wants to receive (= no changes while
    /// he's typing the amount)
    ///
    /// Requires network: **no**
    pub fn get_payment_amount_limits(&self) -> Result<PaymentAmountLimits> {
        // TODO: try to move this logic inside the SDK
        let lsp_min_fee_amount = self.query_lsp_fee()?.channel_minimum_fee;
        let max_inbound_amount = self.get_node_info()?.channels_info.inbound_capacity;
        Ok(PaymentAmountLimits::calculate(
            max_inbound_amount.sats,
            lsp_min_fee_amount.sats,
            &self.get_exchange_rate(),
        ))
    }

    /// Create an invoice to receive a payment with.
    ///
    /// Parameters:
    /// * `amount_sat` - the smallest amount of sats required for the node to accept the incoming
    /// payment (sender will have to pay fees on top of that amount)
    /// * `lsp_fee_params` - the params that will be used to determine the lsp fee.
    /// Can be obtained from [`LightningNode::calculate_lsp_fee`] to guarantee predicted fees
    /// are the ones charged.
    /// * `description` - a description to be embedded into the created invoice
    /// * `metadata` - additional data about the invoice creation used for analytics purposes,
    /// used to improve the user experience
    ///
    /// Requires network: **yes**
    pub fn create_invoice(
        &self,
        amount_sat: u64,
        lsp_fee_params: Option<OpeningFeeParams>,
        description: String,
        metadata: InvoiceCreationMetadata,
    ) -> Result<InvoiceDetails> {
        let response = self
            .rt
            .handle()
            .block_on(
                self.sdk
                    .receive_payment(breez_sdk_core::ReceivePaymentRequest {
                        amount_msat: amount_sat.as_sats().msats,
                        description,
                        preimage: None,
                        opening_fee_params: lsp_fee_params,
                        use_description_hash: None,
                        expiry: None,
                        cltv: None,
                    }),
            )
            .map_to_runtime_error(
                RuntimeErrorCode::NodeUnavailable,
                "Failed to create an invoice",
            )?;

        self.store_payment_info(&response.ln_invoice.payment_hash, None);
        self.data_store
            .lock_unwrap()
            .store_created_invoice(
                &response.ln_invoice.payment_hash,
                &response.ln_invoice.bolt11,
                &response.opening_fee_msat,
                response.ln_invoice.timestamp + response.ln_invoice.expiry,
            )
            .map_to_permanent_failure("Failed to persist created invoice")?;

        self.analytics_interceptor.request_initiated(
            response.clone(),
            self.get_exchange_rate(),
            metadata,
        );
        Ok(InvoiceDetails::from_ln_invoice(
            response.ln_invoice,
            &self.get_exchange_rate(),
        ))
    }

    /// Parse a phone number prefix, check against the list of allowed countries
    /// (set in [`Config::phone_number_allowed_countries_iso_3166_1_alpha_2`]).
    /// The parser is not strict, it parses some invalid prefixes as valid.
    ///
    /// Requires network: **no**
    pub fn parse_phone_number_prefix(
        &self,
        phone_number_prefix: String,
    ) -> std::result::Result<(), ParsePhoneNumberPrefixError> {
        self.phone_number_prefix_parser.parse(&phone_number_prefix)
    }

    /// Parse a phone number, check against the list of allowed countries
    /// (set in [`Config::phone_number_allowed_countries_iso_3166_1_alpha_2`]).
    ///
    /// Returns a possible lightning address, which can be checked for existence
    /// with [`LightningNode::decode_data`].
    ///
    /// Requires network: **no**
    pub fn parse_phone_number_to_lightning_address(
        &self,
        phone_number: String,
    ) -> std::result::Result<String, ParsePhoneNumberError> {
        let phone_number = self.parse_phone_number(phone_number)?;
        Ok(phone_number.to_lightning_address(&self.environment.lipa_lightning_domain))
    }

    fn parse_phone_number(
        &self,
        phone_number: String,
    ) -> std::result::Result<PhoneNumber, ParsePhoneNumberError> {
        let phone_number = PhoneNumber::parse(&phone_number)?;
        ensure!(
            self.allowed_countries_country_iso_3166_1_alpha_2
                .contains(&phone_number.country_code.as_ref().to_string()),
            ParsePhoneNumberError::UnsupportedCountry
        );
        Ok(phone_number)
    }

    /// Decode a user-provided string (usually obtained from QR-code or pasted).
    ///
    /// Requires network: **yes**
    pub fn decode_data(&self, data: String) -> std::result::Result<DecodedData, DecodeDataError> {
        match self.rt.handle().block_on(parse(&data)) {
            Ok(InputType::Bolt11 { invoice }) => {
                ensure!(
                    invoice.network == self.environment.network,
                    DecodeDataError::Unsupported {
                        typ: UnsupportedDataType::Network {
                            network: invoice.network.to_string(),
                        },
                    }
                );

                Ok(DecodedData::Bolt11Invoice {
                    invoice_details: InvoiceDetails::from_ln_invoice(
                        invoice,
                        &self.get_exchange_rate(),
                    ),
                })
            }
            Ok(InputType::LnUrlPay { data }) => Ok(DecodedData::LnUrlPay {
                lnurl_pay_details: LnUrlPayDetails::from_lnurl_pay_request_data(
                    data,
                    &self.get_exchange_rate(),
                )?,
            }),
            Ok(InputType::BitcoinAddress { address }) => Ok(DecodedData::OnchainAddress {
                onchain_address_details: address,
            }),
            Ok(InputType::LnUrlAuth { .. }) => Err(DecodeDataError::Unsupported {
                typ: UnsupportedDataType::LnUrlAuth,
            }),
            Ok(InputType::LnUrlError { data }) => {
                Err(DecodeDataError::LnUrlError { msg: data.reason })
            }
            Ok(InputType::LnUrlWithdraw { data }) => Ok(DecodedData::LnUrlWithdraw {
                lnurl_withdraw_details: LnUrlWithdrawDetails::from_lnurl_withdraw_request_data(
                    data,
                    &self.get_exchange_rate(),
                ),
            }),
            Ok(InputType::NodeId { .. }) => Err(DecodeDataError::Unsupported {
                typ: UnsupportedDataType::NodeId,
            }),
            Ok(InputType::Url { .. }) => Err(DecodeDataError::Unsupported {
                typ: UnsupportedDataType::Url,
            }),
            Err(e) => Err(DecodeDataError::Unrecognized { msg: e.to_string() }),
        }
    }

    /// Get the max routing fee mode that will be employed to restrict the fees for paying a given amount in sats
    ///
    /// Requires network: **no**
    pub fn get_payment_max_routing_fee_mode(&self, amount_sat: u64) -> MaxRoutingFeeMode {
        get_payment_max_routing_fee_mode(amount_sat, &self.get_exchange_rate())
    }

    /// Checks if the given amount could be spent on an invoice.
    ///
    /// Parameters:
    /// * `amount` - The to be spent amount.
    ///
    /// Requires network: **no**
    pub fn get_invoice_affordability(&self, amount_sat: u64) -> Result<InvoiceAffordability> {
        let amount = amount_sat.as_sats();

        let routing_fee_mode = self.get_payment_max_routing_fee_mode(amount_sat);

        let max_fee_msats = match routing_fee_mode {
            MaxRoutingFeeMode::Relative { max_fee_permyriad } => {
                (amount_sat * (max_fee_permyriad as u64) / 10000).as_sats()
            }
            MaxRoutingFeeMode::Absolute { max_fee_amount } => max_fee_amount.sats.as_sats(),
        }
        .msats;

        let node_state = self.sdk.node_info().map_to_runtime_error(
            RuntimeErrorCode::NodeUnavailable,
            "Failed to read node info",
        )?;

        if amount.msats > node_state.max_payable_msat {
            return Ok(InvoiceAffordability::NotEnoughFunds);
        }

        if amount.msats + max_fee_msats > node_state.max_payable_msat {
            return Ok(InvoiceAffordability::UnaffordableFees);
        }

        Ok(InvoiceAffordability::Affordable)
    }

    /// Start an attempt to pay an invoice. Can immediately fail, meaning that the payment couldn't be started.
    /// If successful, it doesn't mean that the payment itself was successful (funds received by the payee).
    /// After this method returns, the consumer of this library will learn about a successful/failed payment through the
    /// callbacks [`EventsCallback::payment_sent`] and [`EventsCallback::payment_failed`].
    ///
    /// Parameters:
    /// * `invoice_details` - details of an invoice decode by [`LightningNode::decode_data`]
    /// * `metadata` - additional meta information about the payment, used by analytics to improve the user experience.
    ///
    /// Requires network: **yes**
    pub fn pay_invoice(
        &self,
        invoice_details: InvoiceDetails,
        metadata: PaymentMetadata,
    ) -> PayResult<()> {
        self.pay_open_invoice(invoice_details, 0, metadata)
    }

    /// Similar to [`LightningNode::pay_invoice`] with the difference that the passed in invoice
    /// does not have any payment amount specified, and allows the caller of the method to
    /// specify an amount instead.
    ///
    /// Additional Parameters:
    /// * `amount_sat` - amount in sats to be paid
    ///
    /// Requires network: **yes**
    pub fn pay_open_invoice(
        &self,
        invoice_details: InvoiceDetails,
        amount_sat: u64,
        metadata: PaymentMetadata,
    ) -> PayResult<()> {
        let amount_msat = if amount_sat == 0 {
            None
        } else {
            Some(amount_sat.as_sats().msats)
        };
        self.store_payment_info(&invoice_details.payment_hash, None);
        let node_state = self
            .sdk
            .node_info()
            .map_to_runtime_error(PayErrorCode::NodeUnavailable, "Failed to read node info")?;
        ensure!(
            node_state.id != invoice_details.payee_pub_key,
            runtime_error(
                PayErrorCode::PayingToSelf,
                "A locally issued invoice tried to be paid"
            )
        );

        self.analytics_interceptor.pay_initiated(
            invoice_details.clone(),
            metadata,
            amount_msat,
            self.get_exchange_rate(),
        );

        let result = self
            .rt
            .handle()
            .block_on(self.sdk.send_payment(SendPaymentRequest {
                bolt11: invoice_details.invoice,
                amount_msat,
                label: None,
            }));

        if matches!(
            result,
            Err(SendPaymentError::Generic { .. }
                | SendPaymentError::PaymentFailed { .. }
                | SendPaymentError::PaymentTimeout { .. }
                | SendPaymentError::RouteNotFound { .. }
                | SendPaymentError::RouteTooExpensive { .. }
                | SendPaymentError::ServiceConnectivity { .. })
        ) {
            self.report_send_payment_issue(invoice_details.payment_hash);
        }

        result.map_err(map_send_payment_error)?;
        Ok(())
    }

    /// Pay an LNURL-pay the provided amount.
    ///
    /// Parameters:
    /// * `lnurl_pay_request_data` - LNURL-pay request data as obtained from [`LightningNode::decode_data`]
    /// * `amount_sat` - amount to be paid
    /// * `comment` - optional comment to be sent to payee (`max_comment_length` in
    /// [`LnUrlPayDetails`] must be respected)
    ///
    /// Returns the payment hash of the payment.
    ///
    /// Requires network: **yes**
    pub fn pay_lnurlp(
        &self,
        lnurl_pay_request_data: LnUrlPayRequestData,
        amount_sat: u64,
        comment: Option<String>,
    ) -> LnUrlPayResult<String> {
        let comment_allowed = lnurl_pay_request_data.comment_allowed;
        ensure!(
            !matches!(comment, Some(ref comment) if comment.len() > comment_allowed as usize),
            invalid_input(format!(
                "The provided comment is longer than the allowed {comment_allowed} characters"
            ))
        );

        let payment_hash = match self
            .rt
            .handle()
            .block_on(self.sdk.lnurl_pay(LnUrlPayRequest {
                data: lnurl_pay_request_data,
                amount_msat: amount_sat.as_sats().msats,
                comment,
                payment_label: None,
            }))
            .map_err(map_lnurl_pay_error)?
        {
            breez_sdk_core::LnUrlPayResult::EndpointSuccess { data } => Ok(data.payment.id),
            breez_sdk_core::LnUrlPayResult::EndpointError { data } => runtime_error!(
                LnUrlPayErrorCode::LnUrlServerError,
                "LNURL server returned error: {}",
                data.reason
            ),
            breez_sdk_core::LnUrlPayResult::PayError { data } => {
                self.report_send_payment_issue(data.payment_hash);
                runtime_error!(
                    LnUrlPayErrorCode::PaymentFailed,
                    "Paying invoice for LNURL pay failed: {}",
                    data.reason
                )
            }
        }?;
        self.store_payment_info(&payment_hash, None);
        Ok(payment_hash)
    }

    /// List recipients from the most recent used.
    ///
    /// Returns a list of recipients (lightning addresses or phone numbers for now).
    ///
    /// Requires network: **no**
    pub fn list_recipients(&self) -> Result<Vec<Recipient>> {
        let list_payments_request = ListPaymentsRequest {
            filters: Some(vec![PaymentTypeFilter::Sent]),
            metadata_filters: None,
            from_timestamp: None,
            to_timestamp: None,
            include_failures: Some(true),
            limit: None,
            offset: None,
        };
        let to_lightning_address = |p: breez_sdk_core::Payment| match p.details {
            PaymentDetails::Ln { data } => match data.ln_address {
                Some(lightning_address) => Some((lightning_address, -p.payment_time)),
                None => None,
            },
            _ => None,
        };
        let mut lightning_addresses = self
            .rt
            .handle()
            .block_on(self.sdk.list_payments(list_payments_request))
            .map_to_runtime_error(RuntimeErrorCode::NodeUnavailable, "Failed to list payments")?
            .into_iter()
            .flat_map(to_lightning_address)
            .collect::<Vec<_>>();
        lightning_addresses.sort();
        lightning_addresses.dedup_by_key(|p| p.0.clone());
        lightning_addresses.sort_by_key(|p| p.1);

        let recipients = lightning_addresses
            .into_iter()
            .map(|p| {
                Recipient::from_lightning_address(&p.0, &self.environment.lipa_lightning_domain)
            })
            .collect();
        Ok(recipients)
    }

    /// Withdraw an LNURL-withdraw the provided amount.
    ///
    /// A successful return means the LNURL-withdraw service has started a payment.
    /// Only after the event [`EventsCallback::payment_received`] can the payment be considered
    /// received.
    ///
    /// Parameters:
    /// * `lnurl_withdraw_request_data` - LNURL-withdraw request data as obtained from [`LightningNode::decode_data`]
    /// * `amount_sat` - amount to be withdraw
    ///
    /// Returns the payment hash of the payment.
    ///
    /// Requires network: **yes**
    pub fn withdraw_lnurlw(
        &self,
        lnurl_withdraw_request_data: LnUrlWithdrawRequestData,
        amount_sat: u64,
    ) -> LnUrlWithdrawResult<String> {
        let payment_hash = match self
            .rt
            .handle()
            .block_on(self.sdk.lnurl_withdraw(LnUrlWithdrawRequest {
                data: lnurl_withdraw_request_data,
                amount_msat: amount_sat.as_sats().msats,
                description: None,
            }))
            .map_err(map_lnurl_withdraw_error)?
        {
            breez_sdk_core::LnUrlWithdrawResult::Ok { data } => Ok(data.invoice.payment_hash),
            breez_sdk_core::LnUrlWithdrawResult::ErrorStatus { data } => runtime_error!(
                LnUrlWithdrawErrorCode::LnUrlServerError,
                "LNURL server returned error: {}",
                data.reason
            ),
        }?;
        self.store_payment_info(&payment_hash, None);
        Ok(payment_hash)
    }

    /// Get a list of the latest activities
    ///
    /// Parameters:
    /// * `number_of_completed_activities` - the maximum number of completed activities that will be returned
    ///
    /// Requires network: **no**
    pub fn get_latest_activities(
        &self,
        number_of_completed_activities: u32,
    ) -> Result<ListActivitiesResponse> {
        const LEEWAY_FOR_PENDING_PAYMENTS: u32 = 10;
        let list_payments_request = ListPaymentsRequest {
            filters: Some(vec![
                PaymentTypeFilter::Sent,
                PaymentTypeFilter::Received,
                PaymentTypeFilter::ClosedChannel,
            ]),
            metadata_filters: None,
            from_timestamp: None,
            to_timestamp: None,
            include_failures: Some(true),
            limit: Some(number_of_completed_activities + LEEWAY_FOR_PENDING_PAYMENTS),
            offset: None,
        };
        let breez_activities = self
            .rt
            .handle()
            .block_on(self.sdk.list_payments(list_payments_request))
            .map_to_runtime_error(RuntimeErrorCode::NodeUnavailable, "Failed to list payments")?
            .into_iter()
            .map(|p| self.activity_from_breez_payment(p))
            .filter_map(filter_out_and_log_corrupted_activities)
            .collect::<Vec<_>>();

        // Query created invoices, filter out ones which are in the breez db.
        let created_invoices = self
            .data_store
            .lock_unwrap()
            .retrieve_created_invoices(number_of_completed_activities)?;

        let activities = self.multiplex_activities(breez_activities, created_invoices);

        // Split by state.
        let mut pending_activities = Vec::new();
        let mut completed_activities = Vec::new();
        activities.into_iter().for_each(|m| {
            if m.is_pending() {
                pending_activities.push(m)
            } else {
                completed_activities.push(m)
            }
        });

        if let Some(in_progress_swap) = self
            .rt
            .handle()
            .block_on(self.sdk.in_progress_swap())
            .map_to_runtime_error(
                RuntimeErrorCode::NodeUnavailable,
                "Failed to get in-progress swap",
            )?
        {
            let created_at = unix_timestamp_to_system_time(in_progress_swap.created_at as u64)
                .with_timezone(self.user_preferences.lock_unwrap().clone().timezone_config);

            pending_activities.push(Activity::Swap {
                incoming_payment_info: None,
                swap_info: SwapInfo {
                    bitcoin_address: in_progress_swap.bitcoin_address,
                    created_at,
                    // Multiple txs can be sent to swap address and they aren't guaranteed to
                    // confirm all at the same time. Our best guess of the amount that will be
                    // received once the entire swap confirms is given by confirmed sats added to
                    // any unconfirmed sats waiting to be confirmed.
                    paid_amount: (in_progress_swap.unconfirmed_sats
                        + in_progress_swap.confirmed_sats)
                        .as_sats()
                        .to_amount_down(&self.get_exchange_rate()),
                },
            })
        }

        pending_activities.sort_by_key(|m| Reverse(m.get_time()));
        completed_activities.sort_by_key(|m| Reverse(m.get_time()));
        completed_activities.truncate(number_of_completed_activities as usize);
        Ok(ListActivitiesResponse {
            pending_activities,
            completed_activities,
        })
    }

    /// Combines a list of activities with a list of locally created invoices
    /// into a single activity list.
    ///
    /// Duplicates are removed.
    fn multiplex_activities(
        &self,
        breez_activities: Vec<Activity>,
        local_created_invoices: Vec<CreatedInvoice>,
    ) -> Vec<Activity> {
        let breez_payment_hashes: HashSet<_> = breez_activities
            .iter()
            .filter_map(|m| m.get_payment_info().map(|p| p.hash.clone()))
            .collect();
        let mut activities = local_created_invoices
            .into_iter()
            .filter(|i| !breez_payment_hashes.contains(i.hash.as_str()))
            .map(|i| self.payment_from_created_invoice(&i))
            .filter_map(filter_out_and_log_corrupted_payments)
            .map(|p| Activity::IncomingPayment {
                incoming_payment_info: p,
            })
            .collect::<Vec<_>>();
        activities.extend(breez_activities);
        activities
    }

    /// Get an incoming payment by its payment hash.
    ///
    /// Parameters:
    /// * `hash` - hex representation of payment hash
    ///
    /// Requires network: **no**
    pub fn get_incoming_payment(&self, hash: String) -> Result<IncomingPaymentInfo> {
        if let Some(breez_payment) = self
            .rt
            .handle()
            .block_on(self.sdk.payment_by_hash(hash.clone()))
            .map_to_runtime_error(
                RuntimeErrorCode::NodeUnavailable,
                "Failed to get payment by hash",
            )?
        {
            return match self.activity_from_breez_ln_payment(breez_payment)? {
                Activity::IncomingPayment {
                    incoming_payment_info,
                } => Ok(incoming_payment_info),
                Activity::OutgoingPayment { .. } => invalid_input!("OutgoingPayment was found"),
                Activity::OfferClaim {
                    incoming_payment_info,
                    ..
                } => Ok(incoming_payment_info),
                Activity::Swap {
                    incoming_payment_info: Some(incoming_payment_info),
                    ..
                } => Ok(incoming_payment_info),
                Activity::Swap {
                    incoming_payment_info: None,
                    ..
                } => invalid_input!("Pending swap was found"),
                Activity::ChannelClose { .. } => invalid_input!("ChannelClose was found"),
            };
        }
        let invoice = self
            .data_store
            .lock_unwrap()
            .retrieve_created_invoice_by_hash(&hash)?
            .ok_or_invalid_input("No payment with provided hash was found")?;
        self.payment_from_created_invoice(&invoice)
    }

    /// Get an outgoing payment by its payment hash.
    ///
    /// Parameters:
    /// * `hash` - hex representation of payment hash
    ///
    /// Requires network: **no**
    pub fn get_outgoing_payment(&self, hash: String) -> Result<OutgoingPaymentInfo> {
        let breez_payment = self
            .rt
            .handle()
            .block_on(self.sdk.payment_by_hash(hash))
            .map_to_runtime_error(
                RuntimeErrorCode::NodeUnavailable,
                "Failed to get payment by hash",
            )?
            .ok_or_invalid_input("No payment with provided hash was found")?;

        match self.activity_from_breez_ln_payment(breez_payment)? {
            Activity::IncomingPayment { .. } => invalid_input!("IncomingPayment was found"),
            Activity::OutgoingPayment {
                outgoing_payment_info,
            } => Ok(outgoing_payment_info),
            Activity::OfferClaim { .. } => invalid_input!("OfferClaim was found"),
            Activity::Swap { .. } => invalid_input!("Swap was found"),
            Activity::ChannelClose { .. } => invalid_input!("ChannelClose was found"),
        }
    }

    /// Get an activity by its payment hash.
    ///
    /// Parameters:
    /// * `hash` - hex representation of payment hash
    ///
    /// Requires network: **no**
    pub fn get_activity(&self, hash: String) -> Result<Activity> {
        let payment = self
            .rt
            .handle()
            .block_on(self.sdk.payment_by_hash(hash))
            .map_to_runtime_error(
                RuntimeErrorCode::NodeUnavailable,
                "Failed to get payment by hash",
            )?
            .ok_or_invalid_input("No activity with provided hash was found")?;

        self.activity_from_breez_ln_payment(payment)
    }

    /// Set a personal note on a specific payment.
    ///
    /// Parameters:
    /// * `payment_hash` - The hash of the payment for which a personal note will be set.
    /// * `note` - The personal note.
    ///
    /// Requires network: **no**
    pub fn set_payment_personal_note(&self, payment_hash: String, note: String) -> Result<()> {
        let note = Some(note.trim().to_string()).filter(|s| !s.is_empty());

        self.data_store
            .lock_unwrap()
            .update_personal_note(&payment_hash, note.as_deref())
    }

    fn activity_from_breez_payment(
        &self,
        breez_payment: breez_sdk_core::Payment,
    ) -> Result<Activity> {
        match &breez_payment.details {
            PaymentDetails::Ln { .. } => self.activity_from_breez_ln_payment(breez_payment),
            PaymentDetails::ClosedChannel { data } => {
                self.activity_from_breez_closed_channel_payment(&breez_payment, data)
            }
        }
    }

    fn activity_from_breez_ln_payment(
        &self,
        breez_payment: breez_sdk_core::Payment,
    ) -> Result<Activity> {
        let payment_details = match breez_payment.details {
            PaymentDetails::Ln { ref data } => data,
            PaymentDetails::ClosedChannel { .. } => {
                invalid_input!("PaymentInfo cannot be created from channel close")
            }
        };
        let local_payment_data = self
            .data_store
            .lock_unwrap()
            .retrieve_payment_info(&payment_details.payment_hash)?;
        let (exchange_rate, tz_config, personal_note, offer, received_on, received_lnurl_comment) =
            match local_payment_data {
                Some(data) => (
                    Some(data.exchange_rate),
                    data.user_preferences.timezone_config,
                    data.personal_note,
                    data.offer,
                    data.received_on,
                    data.received_lnurl_comment,
                ),
                None => (
                    self.get_exchange_rate(),
                    self.user_preferences.lock_unwrap().timezone_config.clone(),
                    None,
                    None,
                    None,
                    None,
                ),
            };

        if let Some(offer) = offer {
            let incoming_payment_info = IncomingPaymentInfo::new(
                breez_payment,
                &exchange_rate,
                tz_config,
                personal_note,
                received_on,
                received_lnurl_comment,
                &self.environment.lipa_lightning_domain,
            )?;
            let offer_kind = fill_payout_fee(
                offer,
                incoming_payment_info.requested_amount.sats.as_msats(),
                &exchange_rate,
            );
            Ok(Activity::OfferClaim {
                incoming_payment_info,
                offer_kind,
            })
        } else if let Some(ref s) = payment_details.swap_info {
            let swap_info = SwapInfo {
                bitcoin_address: s.bitcoin_address.clone(),
                // TODO: Persist SwapInfo in local db on state change, requires https://github.com/breez/breez-sdk/issues/518
                created_at: unix_timestamp_to_system_time(s.created_at as u64)
                    .with_timezone(tz_config.clone()),
                paid_amount: s.paid_msat.as_msats().to_amount_down(&exchange_rate),
            };
            let incoming_payment_info = IncomingPaymentInfo::new(
                breez_payment,
                &exchange_rate,
                tz_config,
                personal_note,
                received_on,
                received_lnurl_comment,
                &self.environment.lipa_lightning_domain,
            )?;
            Ok(Activity::Swap {
                incoming_payment_info: Some(incoming_payment_info),
                swap_info,
            })
        } else if breez_payment.payment_type == breez_sdk_core::PaymentType::Received {
            let incoming_payment_info = IncomingPaymentInfo::new(
                breez_payment,
                &exchange_rate,
                tz_config,
                personal_note,
                received_on,
                received_lnurl_comment,
                &self.environment.lipa_lightning_domain,
            )?;
            Ok(Activity::IncomingPayment {
                incoming_payment_info,
            })
        } else if breez_payment.payment_type == breez_sdk_core::PaymentType::Sent {
            let outgoing_payment_info = OutgoingPaymentInfo::new(
                breez_payment,
                &exchange_rate,
                tz_config,
                personal_note,
                &self.environment.lipa_lightning_domain,
            )?;
            Ok(Activity::OutgoingPayment {
                outgoing_payment_info,
            })
        } else {
            permanent_failure!("Unreachable code")
        }
    }

    fn activity_from_breez_closed_channel_payment(
        &self,
        breez_payment: &breez_sdk_core::Payment,
        details: &ClosedChannelPaymentDetails,
    ) -> Result<Activity> {
        let amount = breez_payment
            .amount_msat
            .as_msats()
            .to_amount_up(&self.get_exchange_rate());

        let user_preferences = self.user_preferences.lock_unwrap();

        let time = unix_timestamp_to_system_time(breez_payment.payment_time as u64)
            .with_timezone(user_preferences.timezone_config.clone());

        let (closed_at, state) = match breez_payment.status {
            PaymentStatus::Pending => (None, ChannelCloseState::Pending),
            PaymentStatus::Complete => (Some(time), ChannelCloseState::Confirmed),
            PaymentStatus::Failed => {
                permanent_failure!("A channel close Breez Payment has status *Failed*");
            }
        };

        // According to the docs, it can only be empty for older closed channels.
        let closing_tx_id = details.closing_txid.clone().unwrap_or_default();

        Ok(Activity::ChannelClose {
            channel_close_info: ChannelCloseInfo {
                amount,
                state,
                closed_at,
                closing_tx_id,
            },
        })
    }

    fn payment_from_created_invoice(
        &self,
        created_invoice: &CreatedInvoice,
    ) -> Result<IncomingPaymentInfo> {
        let invoice =
            parse_invoice(created_invoice.invoice.as_str()).map_to_permanent_failure(format!(
                "Invalid invoice obtained from local db: {}",
                created_invoice.invoice
            ))?;
        let invoice_details = InvoiceDetails::from_ln_invoice(invoice.clone(), &None);

        let payment_state = if SystemTime::now() > invoice_details.expiry_timestamp {
            PaymentState::InvoiceExpired
        } else {
            PaymentState::Created
        };

        let local_payment_data = self
            .data_store
            .lock_unwrap()
            .retrieve_payment_info(&invoice_details.payment_hash)?
            .ok_or_permanent_failure("Locally created invoice doesn't have local payment data")?;
        let exchange_rate = Some(local_payment_data.exchange_rate);
        let invoice_details = InvoiceDetails::from_ln_invoice(invoice, &exchange_rate);
        // For receiving payments, we use the invoice timestamp.
        let time = invoice_details
            .creation_timestamp
            .with_timezone(local_payment_data.user_preferences.timezone_config);
        let lsp_fees = created_invoice
            .channel_opening_fees
            .unwrap_or_default()
            .as_msats()
            .to_amount_up(&exchange_rate);
        let requested_amount = invoice_details
            .amount
            .clone()
            .ok_or_permanent_failure("Locally created invoice doesn't include an amount")?
            .sats
            .as_sats()
            .to_amount_down(&exchange_rate);

        let amount = requested_amount.clone().sats - lsp_fees.sats;
        let amount = amount.as_sats().to_amount_down(&exchange_rate);

        let personal_note = local_payment_data.personal_note;

        let payment_info = PaymentInfo {
            payment_state,
            hash: invoice_details.payment_hash.clone(),
            amount,
            invoice_details: invoice_details.clone(),
            created_at: time,
            description: invoice_details.description,
            preimage: None,
            personal_note,
        };
        let incoming_payment_info = IncomingPaymentInfo {
            payment_info,
            requested_amount,
            lsp_fees,
            received_on: None,
            received_lnurl_comment: None,
        };
        Ok(incoming_payment_info)
    }

    /// Call the method when the app goes to foreground, such that the user can interact with it.
    /// The library starts running the background tasks more frequently to improve user experience.
    ///
    /// Requires network: **no**
    pub fn foreground(&self) {
        self.task_manager.lock_unwrap().foreground();
    }

    /// Call the method when the app goes to background, such that the user can not interact with it.
    /// The library stops running some unnecessary tasks and runs necessary tasks less frequently.
    /// It should save battery and internet traffic.
    ///
    /// Requires network: **no**
    pub fn background(&self) {
        self.task_manager.lock_unwrap().background();
    }

    /// List codes of supported fiat currencies.
    /// Please keep in mind that this method doesn't make any network calls. It simply retrieves
    /// previously fetched values that are frequently updated by a background task.
    ///
    /// The fetched list will be persisted across restarts to alleviate the consequences of a
    /// slow or unresponsive exchange rate service.
    /// The method will return an empty list if there is nothing persisted yet and
    /// the values are not yet fetched from the service.
    ///
    /// Requires network: **no**
    pub fn list_currency_codes(&self) -> Vec<String> {
        let rates = self.task_manager.lock_unwrap().get_exchange_rates();
        rates.iter().map(|r| r.currency_code.clone()).collect()
    }

    /// Get exchange rate on the BTC/default currency pair
    /// Please keep in mind that this method doesn't make any network calls. It simply retrieves
    /// previously fetched values that are frequently updated by a background task.
    ///
    /// The fetched exchange rates will be persisted across restarts to alleviate the consequences of a
    /// slow or unresponsive exchange rate service.
    ///
    /// The return value is an optional to deal with the possibility
    /// of no exchange rate values being known.
    ///
    /// Requires network: **no**
    pub fn get_exchange_rate(&self) -> Option<ExchangeRate> {
        let rates = self.task_manager.lock_unwrap().get_exchange_rates();
        let currency_code = self.user_preferences.lock_unwrap().fiat_currency.clone();
        rates
            .iter()
            .find(|r| r.currency_code == currency_code)
            .cloned()
    }

    /// Change the fiat currency (ISO 4217 currency code) - not all are supported
    /// The method [`LightningNode::list_currency_codes`] can used to list supported codes.
    ///
    /// Requires network: **no**
    pub fn change_fiat_currency(&self, fiat_currency: String) {
        self.user_preferences.lock_unwrap().fiat_currency = fiat_currency;
    }

    /// Change the timezone config.
    ///
    /// Parameters:
    /// * `timezone_config` - the user's current timezone
    ///
    /// Requires network: **no**
    pub fn change_timezone_config(&self, timezone_config: TzConfig) {
        self.user_preferences.lock_unwrap().timezone_config = timezone_config;
    }

    /// Accepts Pocket's T&C.
    ///
    /// Parameters:
    /// * `version` - the version number being accepted.
    ///
    /// Requires network: **yes**
    pub fn accept_pocket_terms_and_conditions(&self, version: i64) -> Result<()> {
        self.auth
            .accept_terms_and_conditions(TermsAndConditions::Pocket, version)
            .map_runtime_error_to(RuntimeErrorCode::AuthServiceUnavailable)
    }

    /// Similar to [`get_terms_and_conditions_status`] with the difference that this method is pre-filling
    /// the environment and seed based on the node configuration.
    ///
    /// Requires network: **yes**
    pub fn get_terms_and_conditions_status(
        &self,
        terms_and_conditions: TermsAndConditions,
    ) -> Result<TermsAndConditionsStatus> {
        self.auth
            .get_terms_and_conditions_status(terms_and_conditions)
            .map_runtime_error_to(RuntimeErrorCode::AuthServiceUnavailable)
    }

    /// Register for fiat topups. Returns information that can be used by the user to transfer fiat
    /// to the 3rd party exchange service. Once the 3rd party exchange receives funds, the user will
    /// be able to withdraw sats using LNURL-w.
    ///
    /// Parameters:
    /// * `email` - this email will be used to send status information about different topups
    /// * `user_iban` - the user will send fiat from this iban
    /// * `user_currency` - the fiat currency (ISO 4217 currency code) that will be sent for
    /// exchange. Not all are supported. A consumer of this library should find out about available
    /// ones using other sources.
    ///
    /// Requires network: **yes**
    pub fn register_fiat_topup(
        &self,
        email: Option<String>,
        user_iban: String,
        user_currency: String,
    ) -> Result<FiatTopupInfo> {
        debug!("register_fiat_topup() - called with - email: {email:?} - user_iban: {user_iban} - user_currency: {user_currency:?}");
        user_iban
            .parse::<Iban>()
            .map_to_invalid_input("Invalid user_iban")?;

        if let Some(email) = email.as_ref() {
            EmailAddress::from_str(email).map_to_invalid_input("Invalid email")?;
        }

        let sdk = Arc::clone(&self.sdk);
        let sign_message = |message| async move {
            sdk.sign_message(SignMessageRequest { message })
                .await
                .ok()
                .map(|r| r.signature)
        };
        let topup_info = self
            .rt
            .handle()
            .block_on(self.fiat_topup_client.register_pocket_fiat_topup(
                &user_iban,
                user_currency,
                self.get_node_info()?.node_pubkey,
                sign_message,
            ))
            .map_to_runtime_error(
                RuntimeErrorCode::OfferServiceUnavailable,
                "Failed to register pocket fiat topup",
            )?;

        self.data_store
            .lock_unwrap()
            .store_fiat_topup_info(topup_info.clone())?;

        self.offer_manager
            .register_topup(topup_info.order_id.clone(), email)
            .map_runtime_error_to(RuntimeErrorCode::OfferServiceUnavailable)?;

        Ok(topup_info)
    }

    /// Resets a previous fiat topups registration.
    ///
    /// Requires network: **no**
    pub fn reset_fiat_topup(&self) -> Result<()> {
        self.data_store.lock_unwrap().clear_fiat_topup_info()
    }

    /// Hides the topup with the given id. Can be called on expired topups so that they stop being returned
    /// by [`LightningNode::query_uncompleted_offers`].
    ///
    /// Topup id can be obtained from [`OfferKind::Pocket`].
    ///
    /// Requires network: **yes**
    pub fn hide_topup(&self, id: String) -> Result<()> {
        self.offer_manager
            .hide_topup(id)
            .map_runtime_error_to(RuntimeErrorCode::OfferServiceUnavailable)
    }

    /// List action required items.
    ///
    /// Returns a list of actionable items. They can be:
    /// * Uncompleted offers (either available for collection or failed).
    /// * Unresolved failed swaps.
    /// * Available funds resulting from channel closes.
    ///
    /// Requires network: **yes**
    pub fn list_action_required_items(&self) -> Result<Vec<ActionRequiredItem>> {
        let uncompleted_offers = self.query_uncompleted_offers()?;

        let failed_swaps = self.get_unresolved_failed_swaps()?;

        let available_channel_closes_funds = self.get_node_info()?.onchain_balance;

        let mut action_required_items: Vec<ActionRequiredItem> = uncompleted_offers
            .into_iter()
            .map(|o| o.into())
            .chain(failed_swaps.into_iter().map(|s| s.into()))
            .collect();

        // CLN currently forces a min-emergency onchain balance of 546 (the dust limit)
        // TODO: Replace CLN_DUST_LIMIT_SAT with 0 if/when
        //      https://github.com/ElementsProject/lightning/issues/7131 is addressed
        if available_channel_closes_funds.sats > CLN_DUST_LIMIT_SAT {
            let utxos = self.get_node_utxos()?;

            // If we already have a 546 sat UTXO, then we hide from the total amount available
            let available_funds_sats = if utxos
                .iter()
                .any(|u| u.amount_millisatoshi == CLN_DUST_LIMIT_SAT * 1_000)
            {
                available_channel_closes_funds.sats
            } else {
                available_channel_closes_funds.sats - CLN_DUST_LIMIT_SAT
            };

            action_required_items.push(ActionRequiredItem::ChannelClosesFundsAvailable {
                available_funds: available_funds_sats
                    .as_sats()
                    .to_amount_down(&self.get_exchange_rate()),
            })
        }

        // TODO: improve ordering of items in the returned vec
        Ok(action_required_items)
    }

    /// Get a list of unclaimed fund offers
    ///
    /// Requires network: **yes**
    pub fn query_uncompleted_offers(&self) -> Result<Vec<OfferInfo>> {
        let topup_infos = self
            .offer_manager
            .query_uncompleted_topups()
            .map_runtime_error_to(RuntimeErrorCode::OfferServiceUnavailable)?;
        let rate = self.get_exchange_rate();

        let list_payments_request = ListPaymentsRequest {
            filters: Some(vec![PaymentTypeFilter::Received]),
            metadata_filters: None,
            from_timestamp: None,
            to_timestamp: None,
            include_failures: Some(false),
            limit: Some(5),
            offset: None,
        };
        let latest_activities = self
            .rt
            .handle()
            .block_on(self.sdk.list_payments(list_payments_request))
            .map_to_runtime_error(RuntimeErrorCode::NodeUnavailable, "Failed to list payments")?
            .into_iter()
            .filter(|p| p.status == PaymentStatus::Complete)
            .map(|p| self.activity_from_breez_payment(p))
            .filter_map(filter_out_and_log_corrupted_activities)
            .collect::<Vec<_>>();

        Ok(
            filter_out_recently_claimed_topups(topup_infos, latest_activities)
                .into_iter()
                .map(|topup_info| OfferInfo::from(topup_info, &rate))
                .collect(),
        )
    }

    /// Calculates the lightning payout fee for an uncompleted offer.
    ///
    /// Parameters:
    /// * `offer` - An uncompleted offer for which the lightning payout fee should get calculated.
    ///
    /// Requires network: **yes**
    pub fn calculate_lightning_payout_fee(&self, offer: OfferInfo) -> Result<Amount> {
        ensure!(
            offer.status != OfferStatus::REFUNDED && offer.status != OfferStatus::SETTLED,
            invalid_input(format!("Provided offer is already completed: {offer:?}"))
        );

        let max_withdrawable_msats = match self.rt.handle().block_on(parse(
            &offer
                .lnurlw
                .ok_or_permanent_failure("Uncompleted offer didn't include an lnurlw")?,
        )) {
            Ok(InputType::LnUrlWithdraw { data }) => data,
            Ok(input_type) => {
                permanent_failure!("Invalid input type LNURLw in uncompleted offer: {input_type:?}")
            }
            Err(err) => {
                permanent_failure!("Invalid LNURLw in uncompleted offer: {err}")
            }
        }
        .max_withdrawable;

        ensure!(
            max_withdrawable_msats <= offer.amount.sats.as_sats().msats,
            permanent_failure("LNURLw provides more")
        );

        let exchange_rate = self.get_exchange_rate();

        Ok((offer.amount.sats.as_sats().msats - max_withdrawable_msats)
            .as_msats()
            .to_amount_up(&exchange_rate))
    }

    /// Request to collect the offer (e.g. a Pocket topup).
    /// A payment hash will be returned to track incoming payment.
    /// The offer collection might be considered successful once
    /// [`EventsCallback::payment_received`] is called,
    /// or the [`PaymentState`] of the respective payment becomes [`PaymentState::Succeeded`].
    ///
    /// Parameters:
    /// * `offer` - An offer that is still valid for collection. Must have its `lnurlw` field
    /// filled in.
    ///
    /// Requires network: **yes**
    pub fn request_offer_collection(&self, offer: OfferInfo) -> Result<String> {
        let lnurlw_data = match self.rt.handle().block_on(parse(
            &offer
                .lnurlw
                .ok_or_invalid_input("The provided offer didn't include an lnurlw")?,
        )) {
            Ok(InputType::LnUrlWithdraw { data }) => data,
            Ok(input_type) => {
                permanent_failure!("Invalid input type LNURLw in offer: {input_type:?}")
            }
            Err(err) => permanent_failure!("Invalid LNURLw in offer: {err}"),
        };
        let collectable_amount = lnurlw_data.max_withdrawable;
        let hash = match self
            .rt
            .handle()
            .block_on(self.sdk.lnurl_withdraw(LnUrlWithdrawRequest {
                data: lnurlw_data,
                amount_msat: collectable_amount,
                description: None,
            })) {
            Ok(breez_sdk_core::LnUrlWithdrawResult::Ok { data }) => data.invoice.payment_hash,
            Ok(breez_sdk_core::LnUrlWithdrawResult::ErrorStatus { data }) => runtime_error!(
                RuntimeErrorCode::OfferServiceUnavailable,
                "Failed to withdraw offer due to: {}",
                data.reason
            ),
            Err(breez_sdk_core::error::LnUrlWithdrawError::Generic { err }) => runtime_error!(
                RuntimeErrorCode::OfferServiceUnavailable,
                "Failed to withdraw offer due to: {err}"
            ),
            Err(breez_sdk_core::error::LnUrlWithdrawError::InvalidAmount { err }) => {
                permanent_failure!("Invalid amount in invoice for LNURL withdraw: {err}")
            }
            Err(breez_sdk_core::error::LnUrlWithdrawError::InvalidInvoice { err }) => {
                permanent_failure!("Invalid invoice for LNURL withdraw: {err}")
            }
            Err(breez_sdk_core::error::LnUrlWithdrawError::InvalidUri { err }) => {
                permanent_failure!("Invalid URL in LNURL withdraw: {err}")
            }
            Err(breez_sdk_core::error::LnUrlWithdrawError::ServiceConnectivity { err }) => {
                runtime_error!(
                    RuntimeErrorCode::OfferServiceUnavailable,
                    "Failed to withdraw offer due to: {err}"
                )
            }
            Err(breez_sdk_core::error::LnUrlWithdrawError::InvoiceNoRoutingHints { err }) => {
                permanent_failure!(
                    "A locally created invoice doesn't have any routing hints: {err}"
                )
            }
        };

        // MOCK: We need to simulate the backend receiving an update from Pocket that the offer has been settled.
        #[allow(irrefutable_let_patterns)]
        #[cfg(feature = "mock-deps")]
        if let OfferKind::Pocket { id, .. } = offer.offer_kind.clone() {
            self.offer_manager.hide_topup(id).unwrap();
        }

        self.store_payment_info(&hash, Some(offer.offer_kind));

        Ok(hash)
    }

    /// Registers a new notification token. If a token has already been registered, it will be updated.
    ///
    /// Requires network: **yes**
    pub fn register_notification_token(
        &self,
        notification_token: String,
        language_iso_639_1: String,
        country_iso_3166_1_alpha_2: String,
    ) -> Result<()> {
        let language = LanguageCode::from_str(&language_iso_639_1.to_lowercase())
            .map_to_invalid_input("Invalid language code")?;
        let country = CountryCode::for_alpha2(&country_iso_3166_1_alpha_2.to_uppercase())
            .map_to_invalid_input("Invalid country code")?;

        self.offer_manager
            .register_notification_token(notification_token, language, country)
            .map_runtime_error_to(RuntimeErrorCode::OfferServiceUnavailable)
    }

    /// Get the wallet UUID v5 from the wallet pubkey
    ///
    /// If the auth flow has never succeeded in this Auth instance, this method will require network
    /// access.
    ///
    /// Requires network: **yes**
    pub fn get_wallet_pubkey_id(&self) -> Result<String> {
        self.auth.get_wallet_pubkey_id().map_to_runtime_error(
            RuntimeErrorCode::AuthServiceUnavailable,
            "Failed to authenticate in order to get the wallet pubkey id",
        )
    }

    /// Get the payment UUID v5 from the payment hash
    ///
    /// Returns a UUID v5 derived from the payment hash. This will always return the same output
    /// given the same input.
    ///
    /// Parameters:
    /// * `payment_hash` - a payment hash represented in hex
    ///
    /// Requires network: **no**
    pub fn get_payment_uuid(&self, payment_hash: String) -> Result<String> {
        get_payment_uuid(payment_hash)
    }

    fn store_payment_info(&self, hash: &str, offer: Option<OfferKind>) {
        let user_preferences = self.user_preferences.lock_unwrap().clone();
        let exchange_rates = self.task_manager.lock_unwrap().get_exchange_rates();
        self.data_store
            .lock_unwrap()
            .store_payment_info(hash, user_preferences, exchange_rates, offer, None, None)
            .log_ignore_error(Level::Error, "Failed to persist payment info")
    }

    /// Query the current recommended on-chain fee rate.
    ///
    /// This is useful to obtain a fee rate to be used for [`LightningNode::sweep`].
    ///
    /// Requires network: **yes**
    pub fn query_onchain_fee_rate(&self) -> Result<u32> {
        let recommended_fees = self
            .rt
            .handle()
            .block_on(self.sdk.recommended_fees())
            .map_to_runtime_error(
                RuntimeErrorCode::NodeUnavailable,
                "Couldn't fetch recommended fees",
            )?;

        Ok(recommended_fees.half_hour_fee as u32)
    }

    /// Prepares a sweep of all available on-chain funds to the provided on-chain address.
    ///
    /// Parameters:
    /// * `address` - the funds will be sweeped to this address
    /// * `onchain_fee_rate` - the fee rate that should be applied for the transaction.
    /// The recommended on-chain fee rate can be queried using [`LightningNode::query_onchain_fee_rate`]
    ///
    /// Returns information on the prepared sweep, including the exact fee that results from
    /// using the provided fee rate. The method [`LightningNode::sweep`] can be used to broadcast
    /// the sweep transaction.
    ///
    /// Requires network: **yes**
    pub fn prepare_sweep(&self, address: String, onchain_fee_rate: u32) -> Result<SweepInfo> {
        let res = self
            .rt
            .handle()
            .block_on(
                self.sdk
                    .prepare_redeem_onchain_funds(PrepareRedeemOnchainFundsRequest {
                        to_address: address.clone(),
                        sat_per_vbyte: onchain_fee_rate,
                    }),
            )
            .map_to_runtime_error(
                RuntimeErrorCode::NodeUnavailable,
                "Failed to prepare sweep transaction",
            )?;

        let onchain_balance_sat = self
            .sdk
            .node_info()
            .map_to_runtime_error(
                RuntimeErrorCode::NodeUnavailable,
                "Failed to fetch on-chain balance",
            )?
            .onchain_balance_msat
            .as_msats()
            .to_amount_down(&None)
            .sats;

        let rate = self.get_exchange_rate();

        // Add the amount that won't be possible to be swept due to CLN's min-emergency limit (546 sats)
        // TODO: remove CLN_DUST_LIMIT_SAT addition if/when
        //      https://github.com/ElementsProject/lightning/issues/7131 is addressed
        let utxos = self.get_node_utxos()?;
        let onchain_fee_sat = if utxos
            .iter()
            .any(|u| u.amount_millisatoshi == CLN_DUST_LIMIT_SAT * 1_000)
        {
            res.tx_fee_sat
        } else {
            res.tx_fee_sat + CLN_DUST_LIMIT_SAT
        };

        let onchain_fee_amount = onchain_fee_sat.as_sats().to_amount_up(&rate);

        Ok(SweepInfo {
            address,
            onchain_fee_rate,
            onchain_fee_amount,
            amount: (onchain_balance_sat - res.tx_fee_sat)
                .as_sats()
                .to_amount_up(&rate),
        })
    }

    /// Sweeps all available on-chain funds to the specified on-chain address.
    ///
    /// Parameters:
    /// * `sweep_info` - a prepared sweep info that can be obtained using [`LightningNode::prepare_sweep`]
    ///
    /// Returns the txid of the sweep transaction.
    ///
    /// Requires network: **yes**
    pub fn sweep(&self, sweep_info: SweepInfo) -> Result<String> {
        let txid = self
            .rt
            .handle()
            .block_on(self.sdk.redeem_onchain_funds(RedeemOnchainFundsRequest {
                to_address: sweep_info.address,
                sat_per_vbyte: sweep_info.onchain_fee_rate,
            }))
            .map_to_runtime_error(RuntimeErrorCode::NodeUnavailable, "Failed to sweep funds")?
            .txid;
        Ok(hex::encode(txid))
    }

    /// Generates a Bitcoin on-chain address that can be used to topup the local LN wallet from an
    /// external on-chain wallet.
    ///
    /// Funds sent to this address should conform to the min and max values provided within
    /// [`SwapAddressInfo`].
    ///
    /// If a swap is in progress, this method will return an error.
    ///
    /// Parameters:
    /// * `lsp_fee_params` - the lsp fee parameters to be used if a new channel needs to
    /// be opened. Can be obtained using [`LightningNode::calculate_lsp_fee`].
    ///
    /// Requires network: **yes**
    pub fn generate_swap_address(
        &self,
        lsp_fee_params: Option<OpeningFeeParams>,
    ) -> std::result::Result<SwapAddressInfo, ReceiveOnchainError> {
        let swap_info =
            self.rt
                .handle()
                .block_on(self.sdk.receive_onchain(ReceiveOnchainRequest {
                    opening_fee_params: lsp_fee_params,
                }))?;
        let rate = self.get_exchange_rate();

        Ok(SwapAddressInfo {
            address: swap_info.bitcoin_address,
            min_deposit: (swap_info.min_allowed_deposit as u64)
                .as_sats()
                .to_amount_up(&rate),
            max_deposit: (swap_info.max_allowed_deposit as u64)
                .as_sats()
                .to_amount_down(&rate),
            swap_fee: 0_u64.as_sats().to_amount_up(&rate),
        })
    }

    /// Lists all unresolved failed swaps. Each individual failed swap can be recovered
    /// using [`LightningNode::resolve_failed_swap`].
    ///
    /// Requires network: **yes**
    pub fn get_unresolved_failed_swaps(&self) -> Result<Vec<FailedSwapInfo>> {
        Ok(self
            .rt
            .handle()
            .block_on(self.sdk.list_refundables())
            .map_to_runtime_error(
                RuntimeErrorCode::NodeUnavailable,
                "Failed to list refundable failed swaps",
            )?
            .into_iter()
            .map(|s| FailedSwapInfo {
                address: s.bitcoin_address,
                amount: s
                    .confirmed_sats
                    .as_sats()
                    .to_amount_down(&self.get_exchange_rate()),
                created_at: unix_timestamp_to_system_time(s.created_at as u64),
            })
            .collect())
    }

    /// Prepares the resolution of a failed swap in order to know how much will be recovered and how much
    /// will be paid in on-chain fees.
    ///
    /// Parameters:
    /// * `failed_swap_info` - the failed swap that will be prepared
    /// * `to_address` - the destination address to which funds will be sent
    /// * `onchain_fee_rate` - the fee rate that will be applied. The recommended one can be fetched
    /// using [`LightningNode::query_onchain_fee_rate`]
    ///
    /// Requires network: **yes**
    pub fn prepare_resolve_failed_swap(
        &self,
        failed_swap_info: FailedSwapInfo,
        to_address: String,
        onchain_fee_rate: u32,
    ) -> Result<ResolveFailedSwapInfo> {
        let response = self
            .rt
            .handle()
            .block_on(self.sdk.prepare_refund(PrepareRefundRequest {
                swap_address: failed_swap_info.address.clone(),
                to_address: to_address.clone(),
                sat_per_vbyte: onchain_fee_rate,
            }))
            .map_to_runtime_error(
                RuntimeErrorCode::NodeUnavailable,
                "Failed to prepare a failed swap refund transaction",
            )?;

        let rate = self.get_exchange_rate();
        let onchain_fee = response.refund_tx_fee_sat.as_sats().to_amount_up(&rate);
        let recovered_amount = (failed_swap_info.amount.sats - onchain_fee.sats)
            .as_sats()
            .to_amount_down(&rate);

        Ok(ResolveFailedSwapInfo {
            swap_address: failed_swap_info.address,
            recovered_amount,
            onchain_fee,
            to_address,
            onchain_fee_rate,
        })
    }

    /// Creates and broadcasts a resolving transaction to recover funds from a failed swap. Existing
    /// failed swaps can be listed using [`LightningNode::get_unresolved_failed_swaps`] and preparing
    /// the resolution of a failed swap can be done using [`LightningNode::prepare_resolve_failed_swap`].
    ///
    /// Parameters:
    /// * `resolve_failed_swap_info` - Information needed to resolve the failed swap. Can be obtained
    /// using [`LightningNode::prepare_resolve_failed_swap`].
    ///
    /// Returns the txid of the resolving transaction.
    ///
    /// Paid on-chain fees can be known in advance using [`LightningNode::prepare_resolve_failed_swap`].
    ///
    /// Requires network: **yes**
    pub fn resolve_failed_swap(
        &self,
        resolve_failed_swap_info: ResolveFailedSwapInfo,
    ) -> Result<String> {
        Ok(self
            .rt
            .handle()
            .block_on(self.sdk.refund(RefundRequest {
                swap_address: resolve_failed_swap_info.swap_address,
                to_address: resolve_failed_swap_info.to_address,
                sat_per_vbyte: resolve_failed_swap_info.onchain_fee_rate,
            }))
            .map_to_runtime_error(
                RuntimeErrorCode::NodeUnavailable,
                "Failed to create and broadcast failed swap refund transaction",
            )?
            .refund_tx_id)
    }

    /// Returns the fees for resolving channel closes.
    ///
    /// Throws an [`RuntimeErrorCode::NoOnChainFundsToResolve`] error if no on-chain funds are available to resolve.
    ///
    /// Returns the fee information for the available resolving options.
    ///
    /// Requires network: **yes**
    pub fn get_channel_close_resolving_fees(&self) -> Result<ChannelCloseResolvingFees> {
        let rate = self.get_exchange_rate();
        let onchain_balance = self
            .sdk
            .node_info()
            .map_to_runtime_error(
                RuntimeErrorCode::NodeUnavailable,
                "Couldn't fetch on-chain balance",
            )?
            .onchain_balance_msat
            .as_msats();

        if onchain_balance.msats == 0 {
            runtime_error!(
                RuntimeErrorCode::NoOnChainFundsToResolve,
                "No on-chain funds to resolve"
            )
        }

        let lsp_fees =
            self.calculate_lsp_fee(onchain_balance.msats.as_msats().to_amount_up(&None).sats)?;

        let swap_info = self
            .rt
            .handle()
            .block_on(self.sdk.receive_onchain(ReceiveOnchainRequest {
                opening_fee_params: lsp_fees.lsp_fee_params,
            }))
            .ok();

        let sat_per_vbyte = self.query_onchain_fee_rate()?;

        let prepared_sweep = self.prepare_sweep(
            swap_info
                .clone()
                .map(|s| s.bitcoin_address)
                .unwrap_or("1BitcoinEaterAddressDontSendf59kuE".to_string()),
            sat_per_vbyte,
        )?;

        if swap_info.is_none()
            || prepared_sweep.amount.sats < (swap_info.clone().unwrap().min_allowed_deposit as u64)
            || prepared_sweep.amount.sats > (swap_info.clone().unwrap().max_allowed_deposit as u64)
        {
            return Ok(ChannelCloseResolvingFees {
                swap_fees: None,
                sweep_onchain_fee_estimate: prepared_sweep.onchain_fee_amount,
                sat_per_vbyte,
            });
        }

        let lsp_fees = self.calculate_lsp_fee(prepared_sweep.amount.sats)?;

        let swap_fee = 0_u64.as_sats();
        let swap_to_lightning_fees = SwapToLightningFees {
            swap_fee: swap_fee.sats.as_sats().to_amount_up(&rate),
            onchain_fee: prepared_sweep.clone().onchain_fee_amount,
            channel_opening_fee: lsp_fees.lsp_fee.clone(),
            total_fees: (swap_fee.sats
                + prepared_sweep.onchain_fee_amount.sats
                + lsp_fees.lsp_fee.sats)
                .as_sats()
                .to_amount_up(&rate),
            lsp_fee_params: lsp_fees.lsp_fee_params,
        };

        Ok(ChannelCloseResolvingFees {
            swap_fees: Some(swap_to_lightning_fees),
            sweep_onchain_fee_estimate: prepared_sweep.onchain_fee_amount,
            sat_per_vbyte,
        })
    }

    /// Automatically swaps on-chain funds back to lightning.
    ///
    /// If a swap is in progress, this method will return an error.
    ///
    /// If the current balance doesn't fulfill the limits, this method will return an error.
    /// Before using this method use [`LightningNode::get_channel_close_resolving_fees`] to validate a swap is available.
    ///
    /// Parameters:
    /// * `sat_per_vbyte` - the fee rate to use for the on-chain transaction.
    /// Can be obtained with [`LightningNode::get_channel_close_resolving_fees`].
    /// * `lsp_fee_params` - the lsp fee params for opening a new channel if necessary.
    /// Can be obtained with [`LightningNode::get_channel_close_resolving_fees`].
    ///
    /// Returns the txid of the sweeping tx.
    ///
    /// Requires network: **yes**
    pub fn swap_onchain_to_lightning(
        &self,
        sat_per_vbyte: u32,
        lsp_fee_params: Option<OpeningFeeParams>,
    ) -> std::result::Result<String, ReceiveOnchainError> {
        let onchain_balance = self.sdk.node_info()?.onchain_balance_msat.as_msats();

        let swap_address_info = self.generate_swap_address(lsp_fee_params)?;

        if swap_address_info.min_deposit.sats.as_sats().msats > onchain_balance.msats {
            return Err(ReceiveOnchainError::Generic {
                err: format!(
                    "Not enough funds ({} msats) available for swap ({} msats)",
                    onchain_balance.msats,
                    swap_address_info.min_deposit.sats.as_sats().msats,
                ),
            });
        }

        if swap_address_info.max_deposit.sats.as_sats().msats < onchain_balance.msats {
            return Err(ReceiveOnchainError::Generic {
                err: format!(
                    "Available funds ({} msats) exceed limit for swap ({} msats)",
                    onchain_balance.msats,
                    swap_address_info.max_deposit.sats.as_sats().msats,
                ),
            });
        }

        let sweep_result = self.rt.handle().block_on(self.sdk.redeem_onchain_funds(
            RedeemOnchainFundsRequest {
                to_address: swap_address_info.address,
                sat_per_vbyte,
            },
        ))?;

        Ok(hex::encode(sweep_result.txid))
    }

    /// Prints additional debug information to the logs.
    ///
    /// Throws an error in case that the necessary information can't be retrieved.
    ///
    /// Requires network: **yes**
    pub fn log_debug_info(&self) -> Result<()> {
        self.rt
            .handle()
            .block_on(self.sdk.sync())
            .log_ignore_error(Level::Error, "Failed to sync node");

        let available_lsps = self
            .rt
            .handle()
            .block_on(self.sdk.list_lsps())
            .map_to_runtime_error(RuntimeErrorCode::NodeUnavailable, "Couldn't list lsps")?;

        let connected_lsp = self
            .rt
            .handle()
            .block_on(self.sdk.lsp_id())
            .map_to_runtime_error(
                RuntimeErrorCode::NodeUnavailable,
                "Failed to get current lsp id",
            )?
            .unwrap_or("<no connection>".to_string());

        let node_state = self.sdk.node_info().map_to_runtime_error(
            RuntimeErrorCode::NodeUnavailable,
            "Failed to read node info",
        )?;

        let channels = self
            .rt
            .handle()
            .block_on(self.sdk.execute_dev_command("listpeerchannels".to_string()))
            .map_to_runtime_error(
                RuntimeErrorCode::NodeUnavailable,
                "Couldn't execute `listpeerchannels` command",
            )?;

        let payments = self
            .rt
            .handle()
            .block_on(self.sdk.execute_dev_command("listpayments".to_string()))
            .map_to_runtime_error(
                RuntimeErrorCode::NodeUnavailable,
                "Couldn't execute `listpayments` command",
            )?;

        let diagnostics = self
            .rt
            .handle()
            .block_on(self.sdk.generate_diagnostic_data())
            .map_to_runtime_error(
                RuntimeErrorCode::NodeUnavailable,
                "Couldn't call generate_diagnostic_data",
            )?;

        info!("3L version: {}", env!("GITHUB_REF"));
        info!("Wallet pubkey id: {:?}", self.get_wallet_pubkey_id());
        // Print connected peers, balances, inbound/outbound capacities, on-chain funds.
        info!("Node state:\n{node_state:?}");
        info!(
            "List of available lsps:\n{}",
            replace_byte_arrays_by_hex_string(&format!("{available_lsps:?}"))
        );
        info!("Connected lsp id: {connected_lsp}");
        info!(
            "List of peer channels:\n{}",
            replace_byte_arrays_by_hex_string(&channels)
        );
        info!(
            "List of payments:\n{}",
            replace_byte_arrays_by_hex_string(&payments)
        );
        info!("Diagnostic data:\n{diagnostics}");
        Ok(())
    }

    /// Returns the latest [`FiatTopupInfo`] if the user has registered for the fiat topup.
    ///
    /// Requires network: **no**
    pub fn retrieve_latest_fiat_topup_info(&self) -> Result<Option<FiatTopupInfo>> {
        self.data_store
            .lock_unwrap()
            .retrieve_latest_fiat_topup_info()
    }

    /// Returns the health check status of Breez and Greenlight services.
    ///
    /// Requires network: **yes**
    pub fn get_health_status(&self) -> Result<BreezHealthCheckStatus> {
        Ok(self
            .rt
            .handle()
            .block_on(BreezServices::service_health_check(
                env!("BREEZ_SDK_API_KEY").to_string(),
            ))
            .map_to_runtime_error(
                RuntimeErrorCode::NodeUnavailable,
                "Failed to get health status",
            )?
            .status)
    }

    /// Check if clearing the wallet is feasible.
    ///
    /// Meaning that the balance is within the range of what can be reverse-swapped.
    ///
    /// Requires network: **yes**
    pub fn check_clear_wallet_feasibility(&self) -> Result<RangeHit> {
        let limits = self
            .rt
            .handle()
            .block_on(
                self.sdk
                    .fetch_reverse_swap_fees(ReverseSwapFeesRequest::default()),
            )
            .map_to_runtime_error(
                RuntimeErrorCode::NodeUnavailable,
                "Failed to fetch reverse swap fees",
            )?;
        let balance_sat = self
            .sdk
            .node_info()
            .map_to_runtime_error(
                RuntimeErrorCode::NodeUnavailable,
                "Failed to read node info",
            )?
            .channels_balance_msat
            .as_msats()
            .sats_round_down();
        let exchange_rate = self.get_exchange_rate();
<<<<<<< HEAD
        let range_hit = match balance_sat {
            balance_sat if balance_sat < limits.min => RangeHit::Below {
                min: limits.min.as_sats().to_amount_up(&exchange_rate),
=======

        // Accomodating lightning network routing fees.
        let min = limits.min + limits.min * (MAX_FEE_PERMYRIAD as u64) / 10000;
        let range_hit = match balance_sat {
            balance_sat if balance_sat < min => RangeHit::Below {
                min: min.as_sats().to_amount_up(&exchange_rate),
>>>>>>> fb59134e
            },
            balance_sat if balance_sat <= limits.max => RangeHit::In,
            balance_sat if limits.max < balance_sat => RangeHit::Above {
                max: limits.max.as_sats().to_amount_down(&exchange_rate),
            },
            _ => permanent_failure!("Unreachable code in check_clear_wallet_feasibility()"),
        };
        Ok(range_hit)
    }

    /// Prepares a reverse swap that sends all funds in LN channels. This is possible because the
    /// route to the swap service is known, so fees can be known in advance.
    ///
    /// This can fail if the balance is either too low or too high for it to be reverse-swapped.
    /// The method [`LightningNode::check_clear_wallet_feasibility`] can be used to check if the balance
    /// is within the required range.
    ///
    /// Requires network: **yes**
    pub fn prepare_clear_wallet(&self) -> Result<ClearWalletInfo> {
        let claim_tx_feerate = self.query_onchain_fee_rate()?;
        let limits = self
            .rt
            .handle()
            .block_on(self.sdk.onchain_payment_limits())
            .map_to_runtime_error(
                RuntimeErrorCode::NodeUnavailable,
                "Failed to get on-chain payment limits",
            )?;
        let prepare_response = self
            .rt
            .handle()
            .block_on(
                self.sdk
                    .prepare_onchain_payment(PrepareOnchainPaymentRequest {
                        amount_sat: limits.max_sat,
                        amount_type: breez_sdk_core::SwapAmountType::Send,
                        claim_tx_feerate,
                    }),
            )
            .map_to_runtime_error(
                RuntimeErrorCode::NodeUnavailable,
                "Failed to prepare on-chain payment",
            )?;

        let total_fees_sat = prepare_response.total_fees;
        let onchain_fee_sat = prepare_response.fees_claim + prepare_response.fees_lockup;
        let swap_fee_sat = total_fees_sat - onchain_fee_sat;
        let exchange_rate = self.get_exchange_rate();

        Ok(ClearWalletInfo {
            clear_amount: prepare_response
                .sender_amount_sat
                .as_sats()
                .to_amount_up(&exchange_rate),
            total_estimated_fees: total_fees_sat.as_sats().to_amount_up(&exchange_rate),
            onchain_fee: onchain_fee_sat.as_sats().to_amount_up(&exchange_rate),
            swap_fee: swap_fee_sat.as_sats().to_amount_up(&exchange_rate),
            prepare_response,
        })
    }

    /// Starts a reverse swap that sends all funds in LN channels to the provided on-chain address.
    ///
    /// Parameters:
    /// * `clear_wallet_info` - An instance of [`ClearWalletInfo`] obtained using
    /// [`LightningNode::prepare_clear_wallet`].
    /// * `destination_onchain_address_data` - An on-chain address data instance. Can be obtained
    /// using [`LightningNode::decode_data`].
    ///
    /// Requires network: **yes**
    pub fn clear_wallet(
        &self,
        clear_wallet_info: ClearWalletInfo,
        destination_onchain_address_data: BitcoinAddressData,
    ) -> Result<()> {
        self.rt
            .handle()
            .block_on(self.sdk.pay_onchain(PayOnchainRequest {
                recipient_address: destination_onchain_address_data.address,
                prepare_res: clear_wallet_info.prepare_response,
            }))
            .map_to_runtime_error(
                RuntimeErrorCode::NodeUnavailable,
                "Failed to start reverse swap",
            )?;
        Ok(())
    }

    /// Set the analytics configuration.
    ///
    /// This can be used to completely prevent any analytics data from being reported.
    ///
    /// Requires network: **no**
    pub fn set_analytics_config(&self, config: AnalyticsConfig) -> Result<()> {
        *self.analytics_interceptor.config.lock_unwrap() = config.clone();
        self.data_store
            .lock_unwrap()
            .append_analytics_config(config)
    }

    /// Get the currently configured analytics configuration.
    ///
    /// Requires network: **no**
    pub fn get_analytics_config(&self) -> Result<AnalyticsConfig> {
        self.data_store.lock_unwrap().retrieve_analytics_config()
    }

    /// Register a human-readable lightning address or return the previously
    /// registered one.
    ///
    /// Requires network: **yes**
    pub fn register_lightning_address(&self) -> Result<String> {
        let address = self
            .rt
            .handle()
            .block_on(pigeon::assign_lightning_address(
                &self.environment.backend_url,
                &self.async_auth,
            ))
            .map_to_runtime_error(
                RuntimeErrorCode::AuthServiceUnavailable,
                "Failed to register a lightning address",
            )?;
        self.data_store
            .lock_unwrap()
            .store_lightning_address(&address)?;
        Ok(address)
    }

    /// Query the registered lightning address.
    ///
    /// Requires network: **no**
    pub fn query_lightning_address(&self) -> Result<Option<String>> {
        let addresses = self
            .data_store
            .lock_unwrap()
            .retrieve_lightning_addresses()?;
        Ok(addresses.into_iter().next())
    }

    /// Query for a previously verified phone number.
    ///
    /// Requires network: **yes**
    pub fn query_verified_phone_number(&self) -> Result<Option<String>> {
        self.rt
            .handle()
            .block_on(pigeon::query_verified_phone_number(
                &self.environment.backend_url,
                &self.async_auth,
            ))
            .map_to_runtime_error(
                RuntimeErrorCode::AuthServiceUnavailable,
                "Failed to query verified phone number",
            )
    }

    /// Start the verification process for a new phone number. This will trigger an SMS containing
    /// an OTP to be sent to the provided `phone_number`. To conclude the verification process,
    /// the method [`LightningNode::verify_phone_number`] should be called next.
    ///
    /// Parameters:
    /// * `phone_number` - the phone number to be registered. Needs to be checked for validity using
    /// [LightningNode::parse_phone_number_to_lightning_address].
    ///
    /// Requires network: **yes**
    pub fn request_phone_number_verification(&self, phone_number: String) -> Result<()> {
        let phone_number =
            PhoneNumber::parse(&phone_number).map_to_invalid_input("Invalid phone number")?;

        self.rt
            .handle()
            .block_on(pigeon::request_phone_number_verification(
                &self.environment.backend_url,
                &self.async_auth,
                phone_number.e164,
            ))
            .map_to_runtime_error(
                RuntimeErrorCode::AuthServiceUnavailable,
                "Failed to register phone number",
            )
    }

    /// Finish the verification process for a new phone number.
    ///
    /// Parameters:
    /// * `phone_number` - the phone number to be verified.
    /// * `otp` - the OTP code sent as an SMS to the phone number.
    ///
    /// Requires network: **yes**
    pub fn verify_phone_number(&self, phone_number: String, otp: String) -> Result<()> {
        let phone_number =
            PhoneNumber::parse(&phone_number).map_to_invalid_input("Invalid phone number")?;

        self.rt
            .handle()
            .block_on(pigeon::verify_phone_number(
                &self.environment.backend_url,
                &self.async_auth,
                phone_number.e164,
                otp,
            ))
            .map_to_runtime_error(
                RuntimeErrorCode::AuthServiceUnavailable,
                "Failed to submit phone number registration otp",
            )
    }

    fn report_send_payment_issue(&self, payment_hash: String) {
        debug!("Reporting failure of payment: {payment_hash}");
        let data = ReportPaymentFailureDetails {
            payment_hash,
            comment: None,
        };
        let request = ReportIssueRequest::PaymentFailure { data };
        self.rt
            .handle()
            .block_on(self.sdk.report_issue(request))
            .log_ignore_error(Level::Warn, "Failed to report issue");
    }

    fn get_node_utxos(&self) -> Result<Vec<UnspentTransactionOutput>> {
        let node_state = self
            .sdk
            .node_info()
            .map_to_runtime_error(RuntimeErrorCode::NodeUnavailable, "Couldn't get node info")?;

        Ok(node_state.utxos)
    }

    // Only meant for example CLI use
    #[doc(hidden)]
    pub fn close_all_channels_with_current_lsp(&self) -> Result<()> {
        self.rt
            .handle()
            .block_on(self.sdk.close_lsp_channels())
            .map_to_runtime_error(
                RuntimeErrorCode::NodeUnavailable,
                "Failed to close channels",
            )?;
        Ok(())
    }
}

pub(crate) async fn start_sdk(
    config: &Config,
    environment: &Environment,
    event_listener: Box<dyn EventListener>,
) -> Result<Arc<BreezServices>> {
    let device_cert = env!("BREEZ_SDK_PARTNER_CERTIFICATE").as_bytes().to_vec();
    let device_key = env!("BREEZ_SDK_PARTNER_KEY").as_bytes().to_vec();
    let partner_credentials = GreenlightCredentials {
        device_cert,
        device_key,
    };

    let mut breez_config = BreezServices::default_config(
        environment.environment_type.clone(),
        env!("BREEZ_SDK_API_KEY").to_string(),
        NodeConfig::Greenlight {
            config: GreenlightNodeConfig {
                partner_credentials: Some(partner_credentials),
                invite_code: None,
            },
        },
    );

    breez_config
        .working_dir
        .clone_from(&config.local_persistence_path);
    breez_config.exemptfee_msat = EXEMPT_FEE.msats;
    breez_config.maxfee_percent = MAX_FEE_PERMYRIAD as f64 / 100_f64;
    let connect_request = ConnectRequest {
        config: breez_config,
        seed: config.seed.clone(),
        restore_only: None,
    };
    BreezServices::connect(connect_request, event_listener)
        .await
        .map_to_runtime_error(
            RuntimeErrorCode::NodeUnavailable,
            "Failed to initialize a breez sdk instance",
        )
}

/// Accept lipa's terms and conditions. Should be called before instantiating a [`LightningNode`]
/// for the first time.
///
/// Parameters:
/// * `environment` - the [`EnvironmentCode`] of the intended environment.
/// * `seed` - the seed from the wallet for which the T&C will be accepted.
/// * `version` - the version number being accepted.
///
/// Requires network: **yes**
pub fn accept_terms_and_conditions(
    environment: EnvironmentCode,
    seed: Vec<u8>,
    version: i64,
) -> Result<()> {
    enable_backtrace();
    let environment = Environment::load(environment)?;
    let seed = sanitize_input::strong_type_seed(&seed)?;
    let auth = build_auth(&seed, &environment.backend_url)?;
    auth.accept_terms_and_conditions(TermsAndConditions::Lipa, version)
        .map_runtime_error_to(RuntimeErrorCode::AuthServiceUnavailable)
}

/// Try to parse the provided string as a lightning address, return [`ParseError`]
/// precisely indicating why parsing failed.
///
/// Requires network: **no**
pub fn parse_lightning_address(address: &str) -> std::result::Result<(), ParseError> {
    parser::parse_lightning_address(address).map_err(ParseError::from)
}

/// Allows checking if certain terms and conditions have been accepted by the user.
///
/// Parameters:
/// * `environment` - Which environment should be used.
/// * `seed` - The seed of the wallet.
/// * `terms_and_conditions` - [`TermsAndConditions`] for which the status should be requested.
///
/// Returns the status of the requested [`TermsAndConditions`].
///
/// Requires network: **yes**
pub fn get_terms_and_conditions_status(
    environment: EnvironmentCode,
    seed: Vec<u8>,
    terms_and_conditions: TermsAndConditions,
) -> Result<TermsAndConditionsStatus> {
    enable_backtrace();
    let environment = Environment::load(environment)?;
    let seed = sanitize_input::strong_type_seed(&seed)?;
    let auth = build_auth(&seed, &environment.backend_url)?;
    auth.get_terms_and_conditions_status(terms_and_conditions)
        .map_runtime_error_to(RuntimeErrorCode::AuthServiceUnavailable)
}

fn get_payment_uuid(payment_hash: String) -> Result<String> {
    let hash = hex::decode(payment_hash).map_to_invalid_input("Invalid payment hash encoding")?;

    Ok(Uuid::new_v5(&Uuid::NAMESPACE_OID, &hash)
        .hyphenated()
        .to_string())
}

pub(crate) fn enable_backtrace() {
    env::set_var("RUST_BACKTRACE", "1");
}

fn get_payment_max_routing_fee_mode(
    amount_sat: u64,
    exchange_rate: &Option<ExchangeRate>,
) -> MaxRoutingFeeMode {
    if amount_sat * (MAX_FEE_PERMYRIAD as u64) / 10 < EXEMPT_FEE.msats {
        MaxRoutingFeeMode::Absolute {
            max_fee_amount: EXEMPT_FEE.to_amount_up(exchange_rate),
        }
    } else {
        MaxRoutingFeeMode::Relative {
            max_fee_permyriad: MAX_FEE_PERMYRIAD,
        }
    }
}

fn filter_out_recently_claimed_topups(
    topups: Vec<TopupInfo>,
    latest_activities: Vec<Activity>,
) -> Vec<TopupInfo> {
    let pocket_id = |a: Activity| match a {
        Activity::OfferClaim {
            incoming_payment_info: _,
            offer_kind: OfferKind::Pocket { id, .. },
        } => Some(id),
        _ => None,
    };
    let latest_succeeded_payment_offer_ids: HashSet<String> = latest_activities
        .into_iter()
        .filter(|a| a.get_payment_info().map(|p| p.payment_state) == Some(PaymentState::Succeeded))
        .filter_map(pocket_id)
        .collect();
    topups
        .into_iter()
        .filter(|o| !latest_succeeded_payment_offer_ids.contains(&o.id))
        .collect()
}

fn fill_payout_fee(
    offer: OfferKind,
    requested_amount: Msats,
    rate: &Option<ExchangeRate>,
) -> OfferKind {
    match offer {
        OfferKind::Pocket {
            id,
            exchange_rate,
            topup_value_minor_units,
            topup_value_sats,
            exchange_fee_minor_units,
            exchange_fee_rate_permyriad,
            lightning_payout_fee: _,
            error,
        } => {
            let lightning_payout_fee = topup_value_sats.map(|v| {
                (v.as_sats().msats - requested_amount.msats)
                    .as_msats()
                    .to_amount_up(rate)
            });

            OfferKind::Pocket {
                id,
                exchange_rate,
                topup_value_minor_units,
                topup_value_sats,
                exchange_fee_minor_units,
                exchange_fee_rate_permyriad,
                lightning_payout_fee,
                error,
            }
        }
    }
}

// TODO provide corrupted acticity information partially instead of hiding it
fn filter_out_and_log_corrupted_activities(r: Result<Activity>) -> Option<Activity> {
    if r.is_ok() {
        r.ok()
    } else {
        error!(
            "Corrupted activity data, ignoring activity: {}",
            r.expect_err("Expected error, received ok")
        );
        None
    }
}

// TODO provide corrupted payment information partially instead of hiding it
fn filter_out_and_log_corrupted_payments(
    r: Result<IncomingPaymentInfo>,
) -> Option<IncomingPaymentInfo> {
    if r.is_ok() {
        r.ok()
    } else {
        error!(
            "Corrupted payment data, ignoring payment: {}",
            r.expect_err("Expected error, received ok")
        );
        None
    }
}

pub(crate) fn register_webhook_url(
    rt: &AsyncRuntime,
    sdk: &BreezServices,
    auth: &Auth,
    environment: &Environment,
) -> Result<()> {
    let id = auth.get_wallet_pubkey_id().map_to_runtime_error(
        RuntimeErrorCode::AuthServiceUnavailable,
        "Failed to authenticate in order to get wallet pubkey id",
    )?;
    let encrypted_id =
        deterministic_encrypt(id.as_bytes(), &environment.notification_webhook_secret)
            .map_to_permanent_failure("Failed to encrypt wallet pubkey id")?;
    let encrypted_id = hex::encode(encrypted_id);
    let webhook_url = environment
        .notification_webhook_base_url
        .replacen("{id}", &encrypted_id, 1);
    rt.handle()
        .block_on(sdk.register_webhook(webhook_url.clone()))
        .map_to_runtime_error(
            RuntimeErrorCode::NodeUnavailable,
            "Failed to register notification webhook",
        )?;
    debug!("Successfully registered notification webhook with Breez SDK. URL: {webhook_url}");
    Ok(())
}

include!(concat!(env!("OUT_DIR"), "/lipalightninglib.uniffi.rs"));

#[cfg(test)]
mod tests {
    use super::*;
    use crow::TopupStatus;
    use perro::Error;

    const PAYMENT_HASH: &str = "0b78877a596f18d5f6effde3dda1df25a5cf20439ff1ac91478d7e518211040f";
    const PAYMENT_UUID: &str = "c6e597bd-0a98-5b46-8e74-f6098f5d16a3";

    #[test]
    fn test_payment_uuid() {
        let payment_uuid = get_payment_uuid(PAYMENT_HASH.to_string());

        assert_eq!(payment_uuid, Ok(PAYMENT_UUID.to_string()));
    }

    #[test]
    fn test_payment_uuid_invalid_input() {
        let invalid_hash_encoding = get_payment_uuid("INVALID_HEX_STRING".to_string());

        assert!(matches!(
            invalid_hash_encoding,
            Err(Error::InvalidInput { .. })
        ));

        assert_eq!(
            &invalid_hash_encoding.unwrap_err().to_string()[0..43],
            "InvalidInput: Invalid payment hash encoding"
        );
    }

    #[test]
    fn test_get_payment_max_routing_fee_mode_absolute() {
        let max_routing_mode = get_payment_max_routing_fee_mode(
            EXEMPT_FEE.msats / ((MAX_FEE_PERMYRIAD as u64) / 10) - 1,
            &None,
        );

        match max_routing_mode {
            MaxRoutingFeeMode::Absolute { max_fee_amount } => {
                assert_eq!(max_fee_amount.sats, EXEMPT_FEE.sats);
            }
            _ => {
                panic!("Unexpected variant");
            }
        }
    }

    #[test]
    fn test_get_payment_max_routing_fee_mode_relative() {
        let max_routing_mode = get_payment_max_routing_fee_mode(
            EXEMPT_FEE.msats / ((MAX_FEE_PERMYRIAD as u64) / 10),
            &None,
        );

        match max_routing_mode {
            MaxRoutingFeeMode::Relative { max_fee_permyriad } => {
                assert_eq!(max_fee_permyriad, MAX_FEE_PERMYRIAD);
            }
            _ => {
                panic!("Unexpected variant");
            }
        }
    }

    #[test]
    fn test_filter_out_recently_claimed_topups() {
        let topups = vec![
            TopupInfo {
                id: "123".to_string(),
                status: TopupStatus::READY,
                amount_sat: 0,
                topup_value_minor_units: 0,
                exchange_fee_rate_permyriad: 0,
                exchange_fee_minor_units: 0,
                exchange_rate: graphql::ExchangeRate {
                    currency_code: "eur".to_string(),
                    sats_per_unit: 0,
                    updated_at: SystemTime::now(),
                },
                expires_at: None,
                lnurlw: None,
                error: None,
            },
            TopupInfo {
                id: "234".to_string(),
                status: TopupStatus::READY,
                amount_sat: 0,
                topup_value_minor_units: 0,
                exchange_fee_rate_permyriad: 0,
                exchange_fee_minor_units: 0,
                exchange_rate: graphql::ExchangeRate {
                    currency_code: "eur".to_string(),
                    sats_per_unit: 0,
                    updated_at: SystemTime::now(),
                },
                expires_at: None,
                lnurlw: None,
                error: None,
            },
        ];

        let mut payment_info = PaymentInfo {
            payment_state: PaymentState::Succeeded,
            hash: "hash".to_string(),
            amount: Amount::default(),
            invoice_details: InvoiceDetails {
                invoice: "bca".to_string(),
                amount: None,
                description: "".to_string(),
                payment_hash: "".to_string(),
                payee_pub_key: "".to_string(),
                creation_timestamp: SystemTime::now(),
                expiry_interval: Default::default(),
                expiry_timestamp: SystemTime::now(),
            },
            created_at: SystemTime::now().with_timezone(TzConfig::default()),
            description: "".to_string(),
            preimage: None,
            personal_note: None,
        };

        let incoming_payment = Activity::IncomingPayment {
            incoming_payment_info: IncomingPaymentInfo {
                payment_info: payment_info.clone(),
                requested_amount: Amount::default(),
                lsp_fees: Amount::default(),
                received_on: None,
                received_lnurl_comment: None,
            },
        };

        payment_info.hash = "hash2".to_string();
        let topup = Activity::OfferClaim {
            incoming_payment_info: IncomingPaymentInfo {
                payment_info: payment_info.clone(),
                requested_amount: Amount::default(),
                lsp_fees: Amount::default(),
                received_on: None,
                received_lnurl_comment: None,
            },
            offer_kind: OfferKind::Pocket {
                id: "123".to_string(),
                exchange_rate: ExchangeRate {
                    currency_code: "".to_string(),
                    rate: 0,
                    updated_at: SystemTime::now(),
                },
                topup_value_minor_units: 0,
                topup_value_sats: Some(0),
                exchange_fee_minor_units: 0,
                exchange_fee_rate_permyriad: 0,
                lightning_payout_fee: None,
                error: None,
            },
        };

        payment_info.hash = "hash3".to_string();
        payment_info.payment_state = PaymentState::Failed;
        let failed_topup = Activity::OfferClaim {
            incoming_payment_info: IncomingPaymentInfo {
                payment_info,
                requested_amount: Amount::default(),
                lsp_fees: Amount::default(),
                received_on: None,
                received_lnurl_comment: None,
            },
            offer_kind: OfferKind::Pocket {
                id: "234".to_string(),
                exchange_rate: ExchangeRate {
                    currency_code: "".to_string(),
                    rate: 0,
                    updated_at: SystemTime::now(),
                },
                topup_value_minor_units: 0,
                topup_value_sats: Some(0),
                exchange_fee_minor_units: 0,
                exchange_fee_rate_permyriad: 0,
                lightning_payout_fee: None,
                error: None,
            },
        };
        let latest_payments = vec![incoming_payment, topup, failed_topup];

        let filtered_topups = filter_out_recently_claimed_topups(topups, latest_payments);

        assert_eq!(filtered_topups.len(), 1);
        assert_eq!(filtered_topups.first().unwrap().id, "234");
    }
}<|MERGE_RESOLUTION|>--- conflicted
+++ resolved
@@ -2380,18 +2380,12 @@
             .as_msats()
             .sats_round_down();
         let exchange_rate = self.get_exchange_rate();
-<<<<<<< HEAD
-        let range_hit = match balance_sat {
-            balance_sat if balance_sat < limits.min => RangeHit::Below {
-                min: limits.min.as_sats().to_amount_up(&exchange_rate),
-=======
 
         // Accomodating lightning network routing fees.
         let min = limits.min + limits.min * (MAX_FEE_PERMYRIAD as u64) / 10000;
         let range_hit = match balance_sat {
             balance_sat if balance_sat < min => RangeHit::Below {
                 min: min.as_sats().to_amount_up(&exchange_rate),
->>>>>>> fb59134e
             },
             balance_sat if balance_sat <= limits.max => RangeHit::In,
             balance_sat if limits.max < balance_sat => RangeHit::Above {
